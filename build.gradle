subprojects {
    repositories {
        mavenCentral()
        google()
        jcenter()
        maven { url "https://jitpack.io" }
    }
}

defaultTasks 'assembleDebug'

repositories {
    google()
}
buildscript {
<<<<<<< HEAD
    ext.kotlin_version = '1.4.0'
=======
    ext.kotlin_version = '1.4.10'
>>>>>>> db68bf53

    repositories {
        google()
        jcenter()
    }
    dependencies {
        classpath 'com.android.tools.build:gradle:4.0.0'
        classpath 'org.aspectj:aspectjtools:1.9.5'
        classpath "org.jetbrains.kotlin:kotlin-gradle-plugin:$kotlin_version"
<<<<<<< HEAD
=======
        classpath "org.jetbrains.kotlin:kotlin-serialization:$kotlin_version"
>>>>>>> db68bf53
    }
}<|MERGE_RESOLUTION|>--- conflicted
+++ resolved
@@ -13,11 +13,7 @@
     google()
 }
 buildscript {
-<<<<<<< HEAD
-    ext.kotlin_version = '1.4.0'
-=======
     ext.kotlin_version = '1.4.10'
->>>>>>> db68bf53
 
     repositories {
         google()
@@ -27,9 +23,6 @@
         classpath 'com.android.tools.build:gradle:4.0.0'
         classpath 'org.aspectj:aspectjtools:1.9.5'
         classpath "org.jetbrains.kotlin:kotlin-gradle-plugin:$kotlin_version"
-<<<<<<< HEAD
-=======
         classpath "org.jetbrains.kotlin:kotlin-serialization:$kotlin_version"
->>>>>>> db68bf53
     }
 }