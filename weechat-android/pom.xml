<?xml version="1.0" encoding="UTF-8"?>

<project xmlns="http://maven.apache.org/POM/4.0.0" xmlns:xsi="http://www.w3.org/2001/XMLSchema-instance" xsi:schemaLocation="http://maven.apache.org/POM/4.0.0 http://maven.apache.org/maven-v4_0_0.xsd">
	<modelVersion>4.0.0</modelVersion>

	<parent>
		<groupId>com.ubergeek42.weechatandroid</groupId>
		<artifactId>parent</artifactId>
		<version>0.8-SNAPSHOT</version>
		<relativePath>../pom.xml</relativePath>
	</parent>

	<groupId>com.ubergeek42.weechatandroid</groupId>
	<artifactId>weechat-android</artifactId>
	<name>WeeChat Android</name>
	<packaging>apk</packaging>

	<dependencies>
		<dependency>
			<groupId>com.google.android</groupId>
			<artifactId>android</artifactId>
			<scope>provided</scope>
		</dependency>
<<<<<<< HEAD
		<dependency>
			<groupId>com.google.android</groupId>
			<artifactId>support-v4</artifactId>
		</dependency>
=======
        <dependency>
            <groupId>com.google.android</groupId>
            <artifactId>support-v4</artifactId>
            <version>r7</version>
        </dependency>

        <dependency>
            <groupId>com.actionbarsherlock</groupId>
            <artifactId>library</artifactId>
            <version>4.1.0</version>
            <type>apklib</type>
        </dependency>
>>>>>>> d6a8e5d3
		<dependency>
			<groupId>com.ubergeek42.weechatandroid</groupId>
			<artifactId>weechat-relay</artifactId>
			<version>0.8-SNAPSHOT</version>
			<type>apklib</type>
		</dependency>
	</dependencies>

	<build>
		<sourceDirectory>src</sourceDirectory>
		<testSourceDirectory>test</testSourceDirectory>

		<plugins>
			<!-- Generates a java file with some useful inforamtion in it -->
			<plugin>
				<groupId>net.mgorski.quicktag</groupId>
				<artifactId>quicktag</artifactId>
				<executions>
					<execution>
						<phase>generate-sources</phase>
						<goals>
							<goal>quicktag</goal>
						</goals>
					</execution>
				</executions>
			</plugin>
			<!-- Sign our apk with the release key if it isn't a debug key -->
			<plugin>
				<groupId>org.apache.maven.plugins</groupId>
				<artifactId>maven-jarsigner-plugin</artifactId>
				<configuration>
					<skip>${debugBuild}</skip>
				</configuration>
				<executions>
					<execution>
						<phase>package</phase>
						<goals>
							<goal>sign</goal>
							<goal>verify</goal>
						</goals>
					</execution>
				</executions>
			</plugin>

			<!--  Sign with the debug key if it is a debug build -->
			<plugin>
				<groupId>com.jayway.maven.plugins.android.generation2</groupId>
				<artifactId>android-maven-plugin</artifactId>
				<extensions>true</extensions>
				<configuration>
					<sign>
						<debug>${debugBuild}</debug>
					</sign>
					<zipalign>
						<verbose>true</verbose>
						<skip>${debugBuild}</skip>
					</zipalign>
				</configuration>
				<executions>
					<execution>
						<id>alignApk</id>
						<phase>package</phase>
						<goals>
							<goal>zipalign</goal>
						</goals>
					</execution>
				</executions>
			</plugin>
		</plugins>
	</build>
	
	
	<profiles>
		<profile>
			<id>standard</id>
			<activation><activeByDefault>true</activeByDefault></activation>
			<properties>
				<debugBuild>true</debugBuild>
			</properties>			
		</profile>
		<profile>
			<id>release</id>
			<activation>
				<property>
					<name>performRelease</name>
					<value>true</value>
				</property>
			</activation>
			<properties>
				<debugBuild>false</debugBuild>
			</properties>
		</profile>
	</profiles>
</project><|MERGE_RESOLUTION|>--- conflicted
+++ resolved
@@ -21,12 +21,6 @@
 			<artifactId>android</artifactId>
 			<scope>provided</scope>
 		</dependency>
-<<<<<<< HEAD
-		<dependency>
-			<groupId>com.google.android</groupId>
-			<artifactId>support-v4</artifactId>
-		</dependency>
-=======
         <dependency>
             <groupId>com.google.android</groupId>
             <artifactId>support-v4</artifactId>
@@ -39,7 +33,6 @@
             <version>4.1.0</version>
             <type>apklib</type>
         </dependency>
->>>>>>> d6a8e5d3
 		<dependency>
 			<groupId>com.ubergeek42.weechatandroid</groupId>
 			<artifactId>weechat-relay</artifactId>
