<?xml version="1.0" encoding="utf-8"?>
<resources>
    <string name="app_name">weechat</string>
    <string name="sendkey">Send</string>
    <string name="app_version">Weechat v0.08-dev</string>
    <string name="loading_please_wait">"Retrieving lines from buffer.\nPlease wait."</string>

    <string name="menu_wee">WeeMenu</string>
    <string name="menu_connection_state">connection state</string>
    <string name="wee_submenu">Weechat Android Submenu</string>
    <string name="preferences">Settings</string>
    <string name="close">Close</string>
    <string name="about">About</string>
    <string name="quit">Quit</string>
    <string name="connect">Connect</string>
    <string name="disconnect">Disconnect</string>
    <string name="hotlist">Hotlist</string>
    <string name="nicklist_menu">Nicks</string>
    <string name="tabkey">Tab</string>
    
    <!--  The text shown in the buffer list filter edit text as a placeholder -->
    <string name="filter_bufferlist_placeholder"><i>filter</i></string>
    
    <!-- Some of the notifications the application displays during certain events -->
    <string name="notification_connected_to">"Connected to "</string>
	<string name="notification_reconnected_to">"Reconnected to "</string>
    <string name="notification_disconnected">Disconnected</string>

    <string name="notification_connecting">Connecting to %s…</string>
    <string name="notification_connecting_details_now">Connecting now…</string>
    <string name="notification_connecting_details">Will connect in %d seconds…</string>
    <string name="notification_reconnecting">Reconnecting to %s…</string>
    <string name="notification_reconnecting_details_now">Reconnecting now…</string>
    <string name="notification_reconnecting_details">Will reconnect in %d seconds…</string>

    <string name="notification_update_settings">Update settings</string>
    <string name="notification_update_settings_details">Click to edit your preferences and connect</string>
    <string name="notification_upgrading">Upgrading…</string>
    <string name="notification_upgrading_details">WeeChat is upgrading, please wait for reconnection</string>
    
    <!-- Preferences -->
    <string name="pref_connection_group">Connection settings</string>
    <string name="pref_relay_host">Relay host</string>
    <string name="pref_relay_port">Relay port</string>
    <string name="pref_relay_password">Relay password</string>
    <string name="pref_autoconnect">Connect automatically</string>
    <string name="pref_autoconnect_summary">Connect automatically on app launch</string>
    <string name="pref_optimize_traffic">Only sync open buffers</string>
    <string name="pref_optimize_traffic_summary">Reduces traffic but you won’t receive any updates for buffers that haven’t been open. Only enable if running WeeChat 0.4.1–dev or newer. Requires restart.</string>
    <string name="pref_adv_connection_group">Advanced connection settings</string>
	    <string name="pref_connection_type">Connection type</string>
		    <string-array name="pref_connection_type_names">
		        <item>Plain connection</item>
		        <item>WeeChat SSL</item>
		        <item>SSH tunnel</item>
		        <item>Stunnel</item>
                <item>WebSocket</item>
                <item>WebSocket(SSL)</item>
    		</string-array>
	    <string name="pref_stunnel_group">Stunnel settings</string>
		    <string name="pref_stunnel_cert">Stunnel certificate file</string>
		    <string name="pref_stunnel_pass">Stunnel password</string>
	    <string name="pref_ssh_group">SSH tunnel settings</string>
		    <string name="pref_ssh_host">SSH host</string>
		    <string name="pref_ssh_user">SSH username</string>
		    <string name="pref_ssh_port">SSH port</string>
		    <string name="pref_ssh_pass">SSH password/key passphrase</string>
		    <string name="pref_ssh_keyfile">SSH private key file</string>
    <string name="pref_bufferlist_group">Buffer list settings</string>
	    <string name="pref_sort_buffers">Sort buffer list</string>
	    <string name="pref_sort_buffers_summary">Sort by number of highlights/private messages/unread messages</string>
	    <string name="pref_hide_server_buffers">Hide non-conversation buffers</string>
	    <string name="pref_hide_server_buffers_summary">E.g. server buffers and plugin buffers</string>
	    <string name="pref_hide_buffer_titles">Show buffer titles</string>
	    <string name="pref_hide_buffer_titles_summary">These tend to take considerable space though</string>
	    <string name="pref_show_buffer_filter">Show buffer filter</string>
	    <string name="pref_show_buffer_filter_summary">Provides a text box to filter the buffer list by full name</string>
    <string name="pref_lookfeel_group">Look &amp; feel</string>
	    <string name="pref_text_size">Text Size</string>
	    <string name="pref_text_size_summary">You can also use volume buttons to change this</string>
	    <string name="pref_chatview_filters">Filter messages</string>
	    <string name="pref_chatview_filters_summary">Hide messages filtered by WeeChat (e.g. irc_smart_filter)</string>
	    <string name="pref_prefix_align">Prefix alignment</string>
   	        <string-array name="pref_prefix_align_names">
		        <item>Left aligned</item>
		        <item>Right aligned</item>
		        <item>No alignment</item>
		    </string-array>
	    <string name="pref_chatview_timestamps">Show timestamps</string>
	    <string name="pref_chatview_timestamps_summary">Whether to display timestamps in chat. Saves space when disabled.</string>
	    <string name="pref_timestamp_format">Timestamp format</string>
    <string name="pref_misc_group">Miscellaneous settings</string>
	    <string name="pref_tab_completion">Tab completion for nicks</string>
	    <string name="pref_tab_completion_summary">Use tab key to complete nicks</string>
	    <string name="pref_tabbtn_show">Show tab button (⇥)</string>
	    <string name="pref_tabbtn_show_summary">Show tab button next to input bar</string>
	    <string name="pref_sendbtn_show">Show send button</string>
	    <string name="pref_sendbtn_show_summary">Show send button next to input bar</string>
	    <string name="pref_notification_sound">Notification sound</string>
	    <string name="pref_notification_sound_summary">Played when a private message or a highlight is received</string>
    
    
    <!--  ACRA(Application Crash Reports for Android) related strings -->
    <string name="pref_debug_screen">Crash reporting</string>
    <string name="pref_disable_acra">Disable crash reporting</string>
    <string name="pref_acra_enabled">Crash reporting currently enabled</string>
    <string name="pref_acra_disabled">Crash reporting currently disabled</string>
    
    <string name="pref_acra_user_email">Email for crash reports</string>
    <string name="pref_acra_user_email_summary">Included in crash reports so the developer
        can contact regarding the crash.</string>
    
    <string name="pref_acra_alwaysaccept">Send automatically</string>
    <string name="pref_acra_alwaysaccept_enabled">Crash reports will be sent automatically</string>
    <string name="pref_acra_alwaysaccept_disabled">A dialog will prompt you to send each crash report</string>
    
    <string name="crash_notif_ticker_text">Unexpected error, please send a report…</string>
	<string name="crash_notif_title">WeeChat has crashed…</string>
	<string name="crash_notif_text">Please click here to help fix the issue.</string>
	<string name="crash_dialog_text">Sorry, but weechat-android appears to have crashed. If you would like
	    to assist in having this issue resolved, please click OK to send details about the crash to the developer.
	    Note: username and password will not be sent.</string>
    <string name="crash_dialog_comment_prompt">Any additional comments(or your email if you\'d like a reply):</string>
<<<<<<< HEAD
    <string name="highlight">Hightlight</string>
=======
    <string name="pref_dim_down">Dim down non-human lines</string>
    <string name="pref_dim_down_summary">Display joins/quits in a darker color</string>
    <string name="pref_timestamp_format_summary"><![CDATA[Default: &quot;HH:mm:ss&quot;; empty turns off the prefix completely]]></string>
    <string name="pref_max_width">Maximum width of prefix</string>
    <string name="pref_max_width_summary">In terms of letters; longer nicknames will be cut</string>
>>>>>>> dc5de7f6
</resources><|MERGE_RESOLUTION|>--- conflicted
+++ resolved
@@ -121,13 +121,10 @@
 	    to assist in having this issue resolved, please click OK to send details about the crash to the developer.
 	    Note: username and password will not be sent.</string>
     <string name="crash_dialog_comment_prompt">Any additional comments(or your email if you\'d like a reply):</string>
-<<<<<<< HEAD
     <string name="highlight">Hightlight</string>
-=======
     <string name="pref_dim_down">Dim down non-human lines</string>
     <string name="pref_dim_down_summary">Display joins/quits in a darker color</string>
     <string name="pref_timestamp_format_summary"><![CDATA[Default: &quot;HH:mm:ss&quot;; empty turns off the prefix completely]]></string>
     <string name="pref_max_width">Maximum width of prefix</string>
     <string name="pref_max_width_summary">In terms of letters; longer nicknames will be cut</string>
->>>>>>> dc5de7f6
 </resources>