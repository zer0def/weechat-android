--- conflicted
+++ resolved
@@ -179,7 +179,8 @@
     <string name="pref_prefix_align_none">Non aligné</string>
     <string name="pref_prefix_align_right">Aligné à droite</string>
     <string name="pref_prefix_align_timestamp">Aligné sur l\'heure</string>
-<<<<<<< HEAD
+    <string name="pref_auto_hide_actionbar">Cacher la barre d\'action</string>
+    <string name="pref_auto_hide_actionbar_summary">Cacher la barre d\'action lorsque le clavier est affiché ou lors du défilement vers le haut</string>
     <string name="invalid_hostname_dialog_body"><![CDATA[
     Vous tentez de vous connecter à <strong>%1$s</strong> mais le certificat n\'est valide que pour ces hôtes :<br>
     %2$s
@@ -187,8 +188,4 @@
     <string name="invalid_hostname_dialog_empty"><![CDATA[<br><strong>(aucune)</strong>]]></string>
     <string name="invalid_hostname_dialog_button">Retour en sécurité</string>
     <string name="invalid_hostname_dialog_title">Hôte invalide</string>
-=======
-    <string name="pref_auto_hide_actionbar">Cacher la barre d\'action</string>
-    <string name="pref_auto_hide_actionbar_summary">Cacher la barre d\'action lorsque le clavier est affiché ou lors du défilement vers le haut</string>
->>>>>>> c1f2a752
 </resources>