--- conflicted
+++ resolved
@@ -176,13 +176,6 @@
 
         activity.runOnUiThread(new Runnable() {
             @Override public void run() {
-<<<<<<< HEAD
-=======
-                //noinspection deprecation
-                uiListView.setBackgroundDrawable(
-                        new ColorDrawable(0xFF000000 | ColorScheme.get().defaul[ColorScheme.OPT_BG]));
-
->>>>>>> 98c51be9
                 lines = l;
                 notifyDataSetChanged();
                 if (lastItemVisible)
