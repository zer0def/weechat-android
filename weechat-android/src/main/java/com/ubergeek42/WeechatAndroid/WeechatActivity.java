/*******************************************************************************
 * Copyright 2012 Keith Johnson
 *
 * Licensed under the Apache License, Version 2.0 (the "License");
 * you may not use this file except in compliance with the License.
 * You may obtain a copy of the License at
 *
 *   http://www.apache.org/licenses/LICENSE-2.0
 *
 * Unless required by applicable law or agreed to in writing, software
 * distributed under the License is distributed on an "AS IS" BASIS,
 * WITHOUT WARRANTIES OR CONDITIONS OF ANY KIND, either express or implied.
 * See the License for the specific language governing permissions and
 * limitations under the License.
 ******************************************************************************/
package com.ubergeek42.WeechatAndroid;

import java.security.cert.CertPath;
import java.security.cert.CertPathValidatorException;
import java.security.cert.CertificateException;
import java.security.cert.X509Certificate;

import javax.net.ssl.SSLException;

import org.slf4j.Logger;
import org.slf4j.LoggerFactory;

import android.app.AlertDialog;
import android.content.ComponentName;
import android.content.Context;
import android.content.DialogInterface;
import android.content.Intent;
import android.content.ServiceConnection;
import android.graphics.Rect;
import android.os.Bundle;
import android.os.IBinder;
import android.os.Looper;
import android.preference.PreferenceManager;
import android.support.v4.app.FragmentManager;
import android.support.v4.view.ViewPager;
import android.support.v4.view.ViewPager.OnPageChangeListener;
import android.view.Gravity;
import android.view.LayoutInflater;
import android.view.View;
import android.view.inputmethod.InputMethodManager;
import android.widget.TextView;
import android.widget.Toast;

import com.actionbarsherlock.ActionBarSherlock;
import com.actionbarsherlock.app.ActionBar;
import com.actionbarsherlock.app.SherlockFragmentActivity;
import com.actionbarsherlock.view.Menu;
import com.actionbarsherlock.view.MenuInflater;
import com.actionbarsherlock.view.MenuItem;
import com.ubergeek42.WeechatAndroid.adapters.MainPagerAdapter;
import com.ubergeek42.WeechatAndroid.adapters.NickListAdapter;
import com.ubergeek42.WeechatAndroid.fragments.BufferFragment;
import com.ubergeek42.WeechatAndroid.service.Buffer;
import com.ubergeek42.WeechatAndroid.service.BufferList;
import com.ubergeek42.WeechatAndroid.service.RelayService;
import com.ubergeek42.WeechatAndroid.service.RelayServiceBinder;
import com.ubergeek42.weechat.relay.RelayConnectionHandler;

public class WeechatActivity extends SherlockFragmentActivity implements RelayConnectionHandler, OnPageChangeListener, ActionBarSherlock.OnCreateOptionsMenuListener {
    
    private static Logger logger = LoggerFactory.getLogger("WA");
    final private static boolean DEBUG = BuildConfig.DEBUG;
    final private static boolean DEBUG_OPTIONS_MENU = false;
    final private static boolean DEBUG_LIFECYCLE = false;
    final private static boolean DEBUG_INTENT = false;
    final private static boolean DEBUG_BUFFERS = false;

    public RelayServiceBinder relay;
    private Menu actionBarMenu;
    private ViewPager viewPager;
    private MainPagerAdapter mainPagerAdapter;
    private InputMethodManager imm;
    private CutePagerTitleStrip strip;
    
    private boolean phone_mode;

    ////////////////////////////////////////////////////////////////////////////////////////////////
    //////////////////////////////////////////////////////////////////////////////////////////////// life cycle
    ////////////////////////////////////////////////////////////////////////////////////////////////

    @Override
    public void onCreate(Bundle savedInstanceState) {
        if (DEBUG_LIFECYCLE) logger.debug("onCreate({})", savedInstanceState);
        super.onCreate(savedInstanceState);

        // Start the background service (if necessary)
        startService(new Intent(this, RelayService.class));

        // Load the layout
        setContentView(R.layout.main_screen);

        FragmentManager manager = getSupportFragmentManager();
        viewPager = (ViewPager) findViewById(R.id.main_viewpager);
        mainPagerAdapter = new MainPagerAdapter(this, manager, viewPager);

        // run adapter.firstTimeInit() only the first time application is started
        // adapter.restoreState() will take care of setting phone_mode other times
        phone_mode = manager.findFragmentById(R.id.bufferlist_fragment) == null;
        if (savedInstanceState == null)
            mainPagerAdapter.firstTimeInit(phone_mode);

        viewPager.setAdapter(mainPagerAdapter);

        ActionBar ab = getSupportActionBar();
        ab.setHomeButtonEnabled(true);
        ab.setDisplayShowCustomEnabled(true);
        ab.setDisplayShowTitleEnabled(false);
        LayoutInflater inflater = (LayoutInflater) this.getSystemService(Context.LAYOUT_INFLATER_SERVICE);
        strip = (CutePagerTitleStrip) inflater.inflate(R.layout.cute_pager_title_strip_layout, null);
        strip.setViewPager(viewPager);
        strip.setOnPageChangeListener(this);
        ab.setCustomView(strip);

        // TODO Read preferences from background, its IO, 31ms strict mode!
        PreferenceManager.setDefaultValues(this, R.xml.preferences, false);

        imm = (InputMethodManager) getSystemService(Context.INPUT_METHOD_SERVICE);

        setTitle(getString(R.string.app_version));
    }

    /** bind to relay service, which results in:
     **   onServiceConnected, which
     **     adds relay connection handler */
    // TODO: android.app.ServiceConnectionLeaked: Activity com.ubergeek42.WeechatAndroid.WeechatActivity
    // TODO: has leaked ServiceConnection com.ubergeek42.WeechatAndroid.WeechatActivity$1@424fdbe8 that was originally bound here
    // TODO: apparently onStop() sometimes doesn't get to unbind the service as onServiceConnected is called too late
    // TODO: then onStart() is trying to bind again and boom! anyways, this doesn't do any visible harm...
    @Override
    protected void onStart() {
        if (DEBUG_LIFECYCLE) logger.debug("onStart()");
        super.onStart();
        if (DEBUG_LIFECYCLE) logger.debug("...calling bindService()");
        bindService(new Intent(this, RelayService.class), service_connection, Context.BIND_AUTO_CREATE);
    }

    /** if connection toggler is active, cancel it,
     ** remove relay connection handler and
     ** unbind from service */
    @Override
    protected void onStop() {
        if (DEBUG_LIFECYCLE) logger.debug("onStop()");
        super.onStop();

        if (relay != null) {
            if (DEBUG_LIFECYCLE) logger.debug("...calling unbindService()");
            relay.removeRelayConnectionHandler(WeechatActivity.this);
            unbindService(service_connection);
            relay = null;
        }
    }

    @Override
<<<<<<< HEAD
    protected void onNewIntent(Intent intent) {
        super.onNewIntent(intent);
        setIntent(intent);
        logger.debug("onNewIntent called");
        handleIntent();
    }
    // when we get an intent, do something with it
    private void handleIntent() {
        // Load a buffer if necessary
        Bundle extras = getIntent().getExtras();
        if (extras != null && extras.containsKey("buffer")) {
            // Load the given buffer
            onBufferSelected(extras.getString("buffer"));
        } else {
            // Load the bufferlist
        }
=======
    protected void onDestroy() {
        if (DEBUG_LIFECYCLE) logger.debug("onDestroy()");
        super.onDestroy();
>>>>>>> dc5de7f6
    }

    ////////////////////////////////////////////////////////////////////////////////////////////////
    //////////////////////////////////////////////////////////////////////////////////////////////// relay connection
    ////////////////////////////////////////////////////////////////////////////////////////////////

    ServiceConnection service_connection = new ServiceConnection() {
        @Override
        public void onServiceConnected(ComponentName name, IBinder service) {
            if (DEBUG_LIFECYCLE) logger.debug("onServiceConnected(), main thread? {}", Looper.myLooper() == Looper.getMainLooper());
            relay = (RelayServiceBinder) service;
            relay.addRelayConnectionHandler(WeechatActivity.this);

            // Check if the service is already connected to the weechat relay, and if so load it up
            if (relay.isConnection(RelayService.CONNECTED))
                WeechatActivity.this.onConnect();

            // open buffer that MIGHT be open in the service
            // update hot count
            for (String full_name : BufferList.synced_buffers_full_names)
                openBuffer(full_name, false);
            updateHotCount(BufferList.hot_count);

            maybeHandleIntent();
        }

        @Override
        public void onServiceDisconnected(ComponentName name) {
            if (DEBUG_LIFECYCLE) logger.debug("onServiceDisconnected()");
            relay = null;
        }
    };

    //////////////////////////////////////////////////////////////////////////////////////////////// RelayConnectionHandler

    @Override public void onConnecting() {}

    /** creates and updates the hotlist
     ** makes sure we update action bar menu after a connection change */
    @Override public void onConnect() {
        makeMenuReflectConnectionStatus();
    }

    @Override public void onAuthenticated() {}

    @Override public void onBuffersListed() {}

    /** makes sure we update action bar menu after a connection change */
    @Override public void onDisconnect() {
        makeMenuReflectConnectionStatus();
    }

    @Override public void onError(final String errorMsg, Object extraData) {
        runOnUiThread(new Runnable() {
            @Override
            public void run() {
                Toast.makeText(getBaseContext(), "Error: " + errorMsg, Toast.LENGTH_LONG).show();
            }
        });        
        if (DEBUG) logger.error("onError({}, ...)", errorMsg);
        if (extraData instanceof SSLException) {
            if (DEBUG) logger.error("...cause: {}", ((Throwable) extraData).getCause());
            SSLException e1 = (SSLException) extraData;
            if (e1.getCause() instanceof CertificateException) {
                CertificateException e2 = (CertificateException) e1.getCause();
                
                if (e2.getCause() instanceof CertPathValidatorException) {
                    CertPathValidatorException e = (CertPathValidatorException) e2.getCause();
                    CertPath cp = e.getCertPath();                    
                    
                    // Set the cert error on the backend
                    relay.setCertificateError((X509Certificate) cp.getCertificates().get(0));
                    
                    // Start an activity to attempt establishing trust
                    Intent i = new Intent(this, SSLCertActivity.class);
                    startActivity(i);
                }
            }
        }
    }

    ////////////////////////////////////////////////////////////////////////////////////////////////
    //////////////////////////////////////////////////////////////////////////////////////////////// connection toggler
    ////////////////////////////////////////////////////////////////////////////////////////////////

    private void toggleConnection() {
        if (relay.isConnection(RelayService.CONNECTED))
            relay.disconnect();
        else
            relay.connect();
    }

    ////////////////////////////////////////////////////////////////////////////////////////////////
    //////////////////////////////////////////////////////////////////////////////////////////////// OnPageChangeListener
    ////////////////////////////////////////////////////////////////////////////////////////////////

    @Override public void onPageScrollStateChanged(int state) {}

    @Override public void onPageScrolled(int position, float positionOffset, int positionOffsetPixels) {}

    @Override public void onPageSelected(int position) {
        updateMenuItems();
        hideSoftwareKeyboard();
    }

    ////////////////////////////////////////////////////////////////////////////////////////////////
    //////////////////////////////////////////////////////////////////////////////////////////////// INTENT
    ////////////////////////////////////////////////////////////////////////////////////////////////

    /** this function only gets called from when the activity is running.
     ** also, it might get called when we are connected to relay and we are not
     ** we SET INTENT here and call maybeHandleIntent from here OR
     ** from {@link #service_connection onServiceConnected()}. */
    @Override protected void onNewIntent(Intent intent) {
        if (DEBUG_INTENT) logger.debug("onNewIntent({})", intent);
        super.onNewIntent(intent);
        setIntent(intent);
        if (relay != null) maybeHandleIntent();
    }

    /** in case we have an intent of opening a buffer, open buffer & clear the intent
     ** so that it doesn't get triggered multiple times
     ** see {@link #service_connection}
     **     (apparently on certain systems android passes an extra key "profile"
     **      containing an android.os.UserHandle object, so it might be non-null
     **      even if doesn't contain "buffers") */
    private void maybeHandleIntent() {
        Intent intent = getIntent();
        Bundle extras = intent.getExtras();
        if (extras != null) {
            String full_name = extras.getString("full_name");
            if (full_name != null)
                mainPagerAdapter.openBuffer(full_name, true, true);
        }
       intent.removeExtra("full_name");
    }

    ////////////////////////////////////////////////////////////////////////////////////////////////
    //////////////////////////////////////////////////////////////////////////////////////////////// MENU
    ////////////////////////////////////////////////////////////////////////////////////////////////

    volatile private int hot_number = 0;
    private TextView ui_hot = null;

    /** update hot count (that red square over the bell icon) at any time
     ** also sets "hot_number" in case menu has to be recreated
     ** can be called off the main thread */
    public void updateHotCount(final int new_hot_number) {
        if (DEBUG_OPTIONS_MENU) logger.debug("updateHotCount(), hot: {} -> {}", hot_number, new_hot_number);
        hot_number = new_hot_number;
        if (ui_hot == null) return;
        runOnUiThread(new Runnable() {
            @Override
            public void run() {
                if (new_hot_number == 0)
                    ui_hot.setVisibility(View.INVISIBLE);
                else {
                    ui_hot.setVisibility(View.VISIBLE);
                    ui_hot.setText(Integer.toString(new_hot_number));
                }
            }
        });
    }

    /** hide or show nicklist/close menu item according to buffer
     ** MUST be called on main thread */
    private void updateMenuItems() {
        if (actionBarMenu == null) return;
        boolean buffer_visible = !(phone_mode && viewPager.getCurrentItem() == 0);
        actionBarMenu.findItem(R.id.menu_nicklist).setVisible(buffer_visible);
        actionBarMenu.findItem(R.id.menu_close).setVisible(buffer_visible);
    }

    /** Can safely hold on to this according to docs
     ** http://developer.android.com/reference/android/app/Activity.html#onCreateOptionsMenu(android.view.Menu) **/
    @Override
    public boolean onCreateOptionsMenu(final Menu menu) {
        if (DEBUG_OPTIONS_MENU) logger.debug("onCreateOptionsMenu(...)");
        MenuInflater menuInflater = getSupportMenuInflater();
        menuInflater.inflate(R.menu.menu_actionbar, menu);
        final View menu_hotlist = menu.findItem(R.id.menu_hotlist).getActionView();
        ui_hot = (TextView) menu_hotlist.findViewById(R.id.hotlist_hot);
        updateHotCount(hot_number);
        new MyMenuItemStuffListener(menu_hotlist, "Show hot message") {
            @Override
            public void onClick(View v) {
                onHotlistSelected();
            }
        };
        actionBarMenu = menu;
        makeMenuReflectConnectionStatus();
        return super.onCreateOptionsMenu(menu);
    }

    /** handle the options when the user presses the menu button */
    @Override
    public boolean onOptionsItemSelected(MenuItem item) {
        if (DEBUG_OPTIONS_MENU) logger.debug("onOptionsItemSelected({})", item);
        switch (item.getItemId()) {
            case android.R.id.home: {
                if (viewPager != null)
                    viewPager.setCurrentItem(0);
                break;
            }
            case R.id.menu_connection_state: {
                if (relay != null) {
                    toggleConnection();
                }
                break;
            }
            case R.id.menu_preferences: {
                Intent i = new Intent(this, WeechatPreferencesActivity.class);
                startActivity(i);
                break;
            }
            case R.id.menu_close: {
                BufferFragment currentBuffer = mainPagerAdapter.getCurrentBufferFragment();
                if (currentBuffer != null) {
                    currentBuffer.onBufferClosed();
                }
                break;
            }
            case R.id.menu_about: {
                Intent i = new Intent(this, WeechatAboutActivity.class);
                startActivity(i);
                break;
            }
            case R.id.menu_quit: {
                if (relay != null) {
                    relay.disconnect();
                }
                unbindService(service_connection);
                relay = null;
                stopService(new Intent(this, RelayService.class));
                finish();
                break;
            }
            case R.id.menu_hotlist:
                break;
            case R.id.menu_nicklist:
                if (relay == null) break;
                Buffer buffer = relay.getBufferByFullName(mainPagerAdapter.getFullNameAt(viewPager.getCurrentItem()));
                if (buffer == null) break;

                NickListAdapter nicklistAdapter = new NickListAdapter(WeechatActivity.this, buffer);

                AlertDialog.Builder builder = new AlertDialog.Builder(this);
                builder.setAdapter(nicklistAdapter, new DialogInterface.OnClickListener() {
                    @Override
                    public void onClick(DialogInterface dialogInterface, int position) {
                        // TODO define something to happen here
                    }
                });
                AlertDialog dialog = builder.create();
                dialog.setTitle("squirrels are awesome");
                dialog.setOnShowListener(nicklistAdapter);
                dialog.setOnDismissListener(nicklistAdapter);
                dialog.show();
                break;
        }
        return super.onOptionsItemSelected(item);
    }

    private void onHotlistSelected() {
        if (DEBUG_OPTIONS_MENU) logger.debug("onHotlistSelected()");
        if (relay == null) return;

        for (Buffer buffer : BufferList.getBufferList()) {
            if ((buffer.type == Buffer.PRIVATE && buffer.unreads > 0) ||
                    buffer.highlights > 0) {
                mainPagerAdapter.openBuffer(buffer.full_name, true, true);
                return;
            }
        }
        Toast.makeText(this, "There are no hot buffers for now", Toast.LENGTH_SHORT).show();
    }

    /** change first menu item from connect to disconnect or back depending on connection status */
    private void makeMenuReflectConnectionStatus() {
        if (DEBUG_OPTIONS_MENU) logger.debug("makeMenuReflectConnectionStatus()");
        runOnUiThread(new Runnable() {
            @Override
            public void run() {
                if (WeechatActivity.this.actionBarMenu != null) {
                    MenuItem connectionStatus = WeechatActivity.this.actionBarMenu.findItem(R.id.menu_connection_state);
                    if (relay != null && (relay.isConnection(RelayService.CONNECTED)))
                        connectionStatus.setTitle(R.string.disconnect);
                    else
                        connectionStatus.setTitle(R.string.connect);
                }
            }
        });
    }

    ////////////////////////////////////////////////////////////////////////////////////////////////
    //////////////////////////////////////////////////////////////////////////////////////////////// MISC
    ////////////////////////////////////////////////////////////////////////////////////////////////

    public void openBuffer(String full_name, boolean focus) {
        if (DEBUG_BUFFERS) logger.debug("openBuffer({})", full_name);
        mainPagerAdapter.openBuffer(full_name, focus, false);
    }

    // In own thread to prevent things from breaking
    public void closeBuffer(String full_name) {
        if (DEBUG_BUFFERS) logger.debug("closeBuffer({})", full_name);
        mainPagerAdapter.closeBuffer(full_name);
    }

    /** hides the software keyboard, if any */
    public void hideSoftwareKeyboard() {
        imm.hideSoftInputFromWindow(viewPager.getWindowToken(), 0);
    }

    @Override
    public void onBackPressed() {
        if (DEBUG_LIFECYCLE) logger.debug("onBackPressed()");
        if (phone_mode && viewPager.getCurrentItem() != 0) viewPager.setCurrentItem(0);
        else super.onBackPressed();
    }

    /** called if the text of one of the buffers has been changed
     ** and the strip doesn't update itself because there's no scrolling */
    public void updateCutePagerTitleStrip() {
        strip.updateText();
    }

    static abstract class MyMenuItemStuffListener implements View.OnClickListener, View.OnLongClickListener {
        private String hint;
        private View view;

        MyMenuItemStuffListener(View view, String hint) {
            this.view = view;
            this.hint = hint;
            view.setOnClickListener(this);
            view.setOnLongClickListener(this);
        }

        @Override abstract public void onClick(View v);

        @Override public boolean onLongClick(View v) {
            final int[] screenPos = new int[2];
            final Rect displayFrame = new Rect();
            view.getLocationOnScreen(screenPos);
            view.getWindowVisibleDisplayFrame(displayFrame);
            final Context context = view.getContext();
            final int width = view.getWidth();
            final int height = view.getHeight();
            final int midy = screenPos[1] + height / 2;
            final int screenWidth = context.getResources().getDisplayMetrics().widthPixels;
            Toast cheatSheet = Toast.makeText(context, hint, Toast.LENGTH_SHORT);
            if (midy < displayFrame.height()) {
                cheatSheet.setGravity(Gravity.TOP | Gravity.RIGHT,
                        screenWidth - screenPos[0] - width / 2, height);
            } else {
                cheatSheet.setGravity(Gravity.BOTTOM | Gravity.CENTER_HORIZONTAL, 0, height);
            }
            cheatSheet.show();
            return true;
        }
    }
}<|MERGE_RESOLUTION|>--- conflicted
+++ resolved
@@ -156,28 +156,9 @@
     }
 
     @Override
-<<<<<<< HEAD
-    protected void onNewIntent(Intent intent) {
-        super.onNewIntent(intent);
-        setIntent(intent);
-        logger.debug("onNewIntent called");
-        handleIntent();
-    }
-    // when we get an intent, do something with it
-    private void handleIntent() {
-        // Load a buffer if necessary
-        Bundle extras = getIntent().getExtras();
-        if (extras != null && extras.containsKey("buffer")) {
-            // Load the given buffer
-            onBufferSelected(extras.getString("buffer"));
-        } else {
-            // Load the bufferlist
-        }
-=======
     protected void onDestroy() {
         if (DEBUG_LIFECYCLE) logger.debug("onDestroy()");
         super.onDestroy();
->>>>>>> dc5de7f6
     }
 
     ////////////////////////////////////////////////////////////////////////////////////////////////
