/*******************************************************************************
 * Copyright 2012 Keith Johnson
 * 
 * Licensed under the Apache License, Version 2.0 (the "License");
 * you may not use this file except in compliance with the License.
 * You may obtain a copy of the License at
 * 
 *   http://www.apache.org/licenses/LICENSE-2.0
 * 
 * Unless required by applicable law or agreed to in writing, software
 * distributed under the License is distributed on an "AS IS" BASIS,
 * WITHOUT WARRANTIES OR CONDITIONS OF ANY KIND, either express or implied.
 * See the License for the specific language governing permissions and
 * limitations under the License.
 ******************************************************************************/
package com.ubergeek42.WeechatAndroid;

<<<<<<< HEAD
import android.annotation.SuppressLint;
import android.content.ComponentName;
import android.content.Context;
import android.content.Intent;
import android.content.ServiceConnection;
import android.os.Bundle;
import android.os.IBinder;
import android.os.StrictMode;
import android.preference.PreferenceManager;
import android.support.v4.app.FragmentActivity;
import android.support.v4.app.FragmentTransaction;
import android.util.Log;
import android.view.Menu;
import android.view.MenuItem;
=======
import android.app.AlertDialog;
import android.content.*;
import android.os.*;
import android.preference.PreferenceManager;
import android.util.Log;
>>>>>>> 921ad5ec
import android.view.View;
import android.widget.AdapterView;
import android.widget.AdapterView.OnItemClickListener;
import android.widget.ArrayAdapter;
<<<<<<< HEAD
=======
import android.widget.ListView;
>>>>>>> 921ad5ec

import com.actionbarsherlock.app.SherlockActivity;
import com.actionbarsherlock.view.Menu;
import com.actionbarsherlock.view.MenuInflater;
import com.actionbarsherlock.view.MenuItem;
import com.ubergeek42.weechat.Buffer;
import com.ubergeek42.weechat.HotlistItem;
import com.ubergeek42.weechat.relay.RelayConnectionHandler;

<<<<<<< HEAD
public class WeechatActivity extends FragmentActivity implements BufferListFragment.OnBufferSelectedListener, OnItemClickListener, RelayConnectionHandler {
	private static final String TAG = "WeechatActivity";
	private boolean mBound = false;
	private RelayServiceBinder rsb;
	//private ListView bufferlist;
	//private BufferListFragment bufferlistFragment;
	//private BufferListAdapter m_adapter;
	
	/** Called when the activity is first created. */
	@SuppressLint("NewApi") @Override
	public void onCreate(Bundle savedInstanceState) {
		Log.d(TAG, "onCreate()");
=======
public class WeechatActivity extends SherlockActivity implements OnItemClickListener, RelayConnectionHandler {

    private static final String TAG = "WeeChatActivity";

	private boolean mBound = false;
	private RelayServiceBinder rsb;
	private ListView bufferlist;
	private BufferListAdapter m_adapter;
    private HotlistListAdapter hotlistListAdapter;
    private static final boolean DEVELOPER_MODE = true; // todo: maven to configure this variable
    private SocketToggleConnection taskToggleConnection;

    /** Called when the activity is first created. */
	@Override
	public void onCreate(Bundle savedInstanceState) {
        if (DEVELOPER_MODE) {
            StrictMode.setThreadPolicy(new StrictMode.ThreadPolicy.Builder()
                    .detectDiskReads()
                    .detectDiskWrites()
                    .detectNetwork()
                    .penaltyLog()
                    .build());
        }

>>>>>>> 921ad5ec
	    super.onCreate(savedInstanceState);
	    StrictMode.ThreadPolicy policy = new StrictMode.ThreadPolicy.Builder().permitAll().build(); 	 	
	    StrictMode.setThreadPolicy(policy); 

	    //setContentView(R.layout.bufferlist);
	    setContentView(R.layout.bufferlist_fragment);
	    
		// Start the service(if necessary)
	    startService(new Intent(this, RelayService.class));

	    setTitle(getString(R.string.app_version));
        // todo Read preferences from background, its IO, 31ms strictmode!
	    PreferenceManager.setDefaultValues(this, R.xml.preferences, false);
	    
<<<<<<< HEAD
        // Check whether the activity is using the layout version with
        // the fragment_container FrameLayout. If so, we must add the first fragment
        if (findViewById(R.id.fragment_container) != null) {

            // However, if we're being restored from a previous state,
            // then we don't need to do anything and should return or else
            // we could end up with overlapping fragments.
            // FIXME
        	if (savedInstanceState != null) {
                return;
            }

            BufferListFragment bufferlistFragment = new BufferListFragment();

            // In case this activity was started with special instructions from an Intent,
            // pass the Intent's extras to the fragment as arguments
            bufferlistFragment.setArguments(getIntent().getExtras());

            // Add the fragment to the 'fragment_container' FrameLayout
            getSupportFragmentManager().beginTransaction()
                    .add(R.id.fragment_container, bufferlistFragment).commit();
        }
		//Log.d(TAG, "onCreate() bflf" + bufferlistFragment);
=======
	    bufferlist = (ListView) this.findViewById(R.id.bufferlist_list);
		bufferlist.setOnItemClickListener(this);
		// See also code in the onDisconnect handler(its a copy/paste)
		String[] message = {"Press Menu->Connect to get started"};
		bufferlist.setAdapter(new ArrayAdapter<String>(WeechatActivity.this, R.layout.tips_list_item, message));
        
		// Start the service(if necessary)
	    startService(new Intent(this, RelayService.class));
>>>>>>> 921ad5ec
	}
	
	@Override
	protected void onStart() {
		super.onStart();

		// Bind to the Relay Service
	    bindService(new Intent(this, RelayService.class), mConnection, Context.BIND_AUTO_CREATE);
	}

	@Override
	protected void onStop() {
		super.onStop();

        if (taskToggleConnection != null && taskToggleConnection.getStatus()!=AsyncTask.Status.FINISHED) {
            taskToggleConnection.cancel(true);
            taskToggleConnection = null;
        }

		if (mBound) {
			unbindService(mConnection);
			mBound = false;
		}
	}

<<<<<<< HEAD
	@Override
	// Build the options menu
	public boolean onPrepareOptionsMenu(Menu menu) {
		menu.clear();
		if (getRsb() != null && getRsb().isConnected())
			menu.add("Disconnect");
		else
			menu.add("Connect");
		menu.add("Preferences");
		menu.add("About");
		menu.add("Quit");
		return super.onPrepareOptionsMenu(menu);
	}
	@Override
	// Handle the options when the user presses the Menu key
	public boolean onOptionsItemSelected(MenuItem item) {
		String s = (String) item.getTitle();
		if (s.equals("Quit")) {
			if (getRsb() != null)getRsb().shutdown();
			unbindService(mConnection);
			mBound = false;
			stopService(new Intent(this, RelayService.class));
			finish();
		} else if (s.equals("Disconnect")) {
			if (getRsb() != null)getRsb().shutdown();
		} else if (s.equals("Connect")) {
			if (getRsb() != null)getRsb().connect();
		} else if (s.equals("About")) {
			Intent i = new Intent(this, WeechatAboutActivity.class);
			startActivity(i);
		} else if (s.equals("Preferences")) {
			Intent i = new Intent(this, WeechatPreferencesActivity.class);
			startActivity(i);
		}
		return true;
	}
=======
>>>>>>> 921ad5ec

	
	ServiceConnection mConnection = new ServiceConnection() {
		@Override
		public void onServiceConnected(ComponentName name, IBinder service) {
			setRsb((RelayServiceBinder) service);
			getRsb().setRelayConnectionHandler(WeechatActivity.this);

			mBound = true;
			
			// Check if the service is already connected to the weechat relay, and if so load it up
			if (getRsb().isConnected()) {
				WeechatActivity.this.onConnect();
			}
		}

		@Override
		public void onServiceDisconnected(ComponentName name) {
			mBound = false;
			setRsb(null);
		}
	};

	@Override
	public void onItemClick(AdapterView<?> parent, View view, int position, long id) {
		Log.d(TAG, "onItemClick()");
	}

	@Override
	public void onConnect() {
		Log.d(TAG, "onConnect()");
        final BufferListFragment bfl = (BufferListFragment)
                getSupportFragmentManager().findFragmentById(R.id.bufferlist_fragment);
		if (rsb != null && rsb.isConnected()) {
			// Create and update the buffer list when we connect to the service
<<<<<<< HEAD
			runOnUiThread(new Runnable() {
				@Override
				public void run() {
					BufferListAdapter m_adapter = new BufferListAdapter(WeechatActivity.this, getRsb());
   					Log.d(TAG, "onConnect m_adapter:" + m_adapter);
   					Log.d(TAG, "onConnect bfl:" + bfl);
					//bfl.getListAdapter().onBuffersChanged();
   					// In porttrait mode FIXME this should probably live somewhere else
   				    if(bfl==null) {
   				    	BufferListFragment bflnew = new BufferListFragment();
						bflnew.setListAdapter(m_adapter);
   				    }else {
						bfl.setListAdapter(m_adapter);
   				    }
					m_adapter.onBuffersChanged();
				}
			});
=======
			m_adapter = new BufferListAdapter(WeechatActivity.this, rsb);
            // Create and update the hotlist
            hotlistListAdapter = new HotlistListAdapter(WeechatActivity.this, rsb);

            this.runOnUiThread(new Runnable() {
                @Override
                public void run() {
                    bufferlist.setAdapter(m_adapter);
                    m_adapter.onBuffersChanged();

                    /*hotlistManager = rsb.getHotlistManager();
                    hotlistManager.onChanged(WeechatActivity.this);*/



                }
            });

>>>>>>> 921ad5ec
		}
	}

    @Override
    // Handle the options when the user presses the Menu key
    public boolean onOptionsItemSelected(MenuItem item) {
        switch(item.getItemId()) {
            case R.id.menu_connection_state: {
                if (rsb != null) {
                    taskToggleConnection = new SocketToggleConnection();
                    taskToggleConnection.execute();
                }
                break;
            }
            case R.id.menu_preferences: {
                Intent i = new Intent(this, WeechatPreferencesActivity.class);
                startActivity(i);
                break;
            }
            case R.id.menu_about: {
                Intent i = new Intent(this, WeechatAboutActivity.class);
                startActivity(i);
                break;
            }
            case R.id.menu_quit: {
                if (rsb != null)rsb.shutdown();
                unbindService(mConnection);
                mBound = false;
                stopService(new Intent(this, RelayService.class));
                finish();
                break;
            }
            case R.id.menu_hotlist: {
                AlertDialog.Builder builder = new AlertDialog.Builder(this);
                builder.setTitle("Hotlist");
                builder.setAdapter(hotlistListAdapter, new DialogInterface.OnClickListener() {
                    @Override
                    public void onClick(DialogInterface dialogInterface, int position) {
                        HotlistItem hostlistItem = hotlistListAdapter.getItem(position);

                        Intent intent = new Intent(WeechatActivity.this, WeechatChatviewActivity.class);
                        intent.putExtra("buffer", hostlistItem.getFullName());
                        startActivity(intent);
                    }
                });
                builder.create().show();
                break;
            }
        }

        return super.onOptionsItemSelected(item);
    }

    @Override
    public boolean onPrepareOptionsMenu (Menu menu) {
        Log.d(TAG, "onPrepareOptionsMenu()");


        MenuItem connectionStatus = menu.findItem(R.id.wee_submenu);
        if (connectionStatus != null) {
            connectionStatus = connectionStatus.getSubMenu().findItem(R.id.menu_connection_state);
            if (rsb != null & rsb.isConnected())
                connectionStatus.setTitle(R.string.disconnect);
            else
                connectionStatus.setTitle(R.string.connect);
        }

        return super.onPrepareOptionsMenu(menu);
    }

    @Override
    public boolean onCreateOptionsMenu(Menu menu) {
        MenuInflater menuInflater = getSupportMenuInflater();
        menuInflater.inflate(R.menu.menu_actionbar, menu);
        return super.onCreateOptionsMenu(menu);
    }

	@Override
	public void onDisconnect() {
		// Create and update the buffer list when we connect to the service
<<<<<<< HEAD
=======
		m_adapter = null;
		hotlistListAdapter = null;
>>>>>>> 921ad5ec
		this.runOnUiThread(new Runnable() {
			@Override
			public void run() {
				String[] message = {"Press Menu->Connect to get started"};
				BufferListFragment bfl = (BufferListFragment)
		                getSupportFragmentManager().findFragmentById(R.id.bufferlist_fragment);
				if (bfl!=null)
					bfl.setListAdapter(new ArrayAdapter<String>(WeechatActivity.this, R.layout.tips_list_item, message));
			}
		});
	}

	@Override
	public void onError(String arg0) {
		Log.d("WeechatActivity", "onError:" + arg0);
		
	}
<<<<<<< HEAD
    public RelayServiceBinder getRServiceB() {
    	return getRsb();
    }

    public void onBufferSelected(int position, Buffer buffer) {        
    	// The user selected the buffer from the BufferlistFragment
		Log.d(TAG, "onBufferSelected() position:" + position + " buffer:" + buffer );
		
        // Capture the buffer fragment from the activity layout
        BufferFragment bufferFrag = (BufferFragment)
                getSupportFragmentManager().findFragmentById(R.id.buffer_fragment);


        if (bufferFrag != null) {
            // If buffer frag is available, we're in two-pane layout...

            // Call a method in the BufferFragment to update its content
            bufferFrag.updateBufferView(position, buffer.getFullName());
        } else {
            // If the frag is not available, we're in the one-pane layout and must swap frags...

            // Create fragment and give it an argument for the selected article
            BufferFragment newFragment = new BufferFragment();
            Bundle args = new Bundle();
            args.putInt(BufferFragment.ARG_POSITION, position);
            args.putString("buffer", buffer.getFullName());
            newFragment.setArguments(args);
            FragmentTransaction transaction = getSupportFragmentManager().beginTransaction();

            // Replace whatever is in the fragment_container view with this fragment,
            // and add the transaction to the back stack so the user can navigate back
            transaction.replace(R.id.fragment_container, newFragment);
            transaction.addToBackStack(null);

            // Commit the transaction
            transaction.commit();
        }
    }

    /**
     * getter for the service binder, used by the BufferFragment
     * @return rsb
     */
	public RelayServiceBinder getRsb() {
		return rsb;
	}
	public void setRsb(RelayServiceBinder rsb) {
		this.rsb = rsb;
	}


=======

    protected class SocketToggleConnection extends AsyncTask<Void, Void, Boolean> {

        @Override
        protected Boolean doInBackground(Void... voids) {
            if (rsb.isConnected())
                rsb.shutdown();
            else
                return rsb.connect();

            return false;
        }

        @Override
        protected void onPostExecute(Boolean success) {
            supportInvalidateOptionsMenu();
        }
    }
>>>>>>> 921ad5ec
}<|MERGE_RESOLUTION|>--- conflicted
+++ resolved
@@ -15,36 +15,17 @@
  ******************************************************************************/
 package com.ubergeek42.WeechatAndroid;
 
-<<<<<<< HEAD
-import android.annotation.SuppressLint;
-import android.content.ComponentName;
-import android.content.Context;
-import android.content.Intent;
-import android.content.ServiceConnection;
-import android.os.Bundle;
-import android.os.IBinder;
-import android.os.StrictMode;
-import android.preference.PreferenceManager;
-import android.support.v4.app.FragmentActivity;
-import android.support.v4.app.FragmentTransaction;
-import android.util.Log;
-import android.view.Menu;
-import android.view.MenuItem;
-=======
 import android.app.AlertDialog;
 import android.content.*;
 import android.os.*;
 import android.preference.PreferenceManager;
+import android.support.v4.app.FragmentActivity;
 import android.util.Log;
->>>>>>> 921ad5ec
 import android.view.View;
 import android.widget.AdapterView;
 import android.widget.AdapterView.OnItemClickListener;
 import android.widget.ArrayAdapter;
-<<<<<<< HEAD
-=======
 import android.widget.ListView;
->>>>>>> 921ad5ec
 
 import com.actionbarsherlock.app.SherlockActivity;
 import com.actionbarsherlock.view.Menu;
@@ -54,35 +35,21 @@
 import com.ubergeek42.weechat.HotlistItem;
 import com.ubergeek42.weechat.relay.RelayConnectionHandler;
 
-<<<<<<< HEAD
-public class WeechatActivity extends FragmentActivity implements BufferListFragment.OnBufferSelectedListener, OnItemClickListener, RelayConnectionHandler {
+public class WeechatActivity extends SherlockFragmentActivity implements BufferListFragment.OnBufferSelectedListener, OnItemClickListener, RelayConnectionHandler {
 	private static final String TAG = "WeechatActivity";
 	private boolean mBound = false;
 	private RelayServiceBinder rsb;
-	//private ListView bufferlist;
-	//private BufferListFragment bufferlistFragment;
-	//private BufferListAdapter m_adapter;
-	
-	/** Called when the activity is first created. */
-	@SuppressLint("NewApi") @Override
-	public void onCreate(Bundle savedInstanceState) {
-		Log.d(TAG, "onCreate()");
-=======
-public class WeechatActivity extends SherlockActivity implements OnItemClickListener, RelayConnectionHandler {
-
-    private static final String TAG = "WeeChatActivity";
-
-	private boolean mBound = false;
-	private RelayServiceBinder rsb;
-	private ListView bufferlist;
+	/*private ListView bufferlist;
 	private BufferListAdapter m_adapter;
-    private HotlistListAdapter hotlistListAdapter;
+    private HotlistListAdapter hotlistListAdapter;*/
     private static final boolean DEVELOPER_MODE = true; // todo: maven to configure this variable
     private SocketToggleConnection taskToggleConnection;
 
     /** Called when the activity is first created. */
 	@Override
 	public void onCreate(Bundle savedInstanceState) {
+        super.onCreate(savedInstanceState);
+        
         if (DEVELOPER_MODE) {
             StrictMode.setThreadPolicy(new StrictMode.ThreadPolicy.Builder()
                     .detectDiskReads()
@@ -92,10 +59,8 @@
                     .build());
         }
 
->>>>>>> 921ad5ec
-	    super.onCreate(savedInstanceState);
-	    StrictMode.ThreadPolicy policy = new StrictMode.ThreadPolicy.Builder().permitAll().build(); 	 	
-	    StrictMode.setThreadPolicy(policy); 
+	    
+
 
 	    //setContentView(R.layout.bufferlist);
 	    setContentView(R.layout.bufferlist_fragment);
@@ -107,7 +72,6 @@
         // todo Read preferences from background, its IO, 31ms strictmode!
 	    PreferenceManager.setDefaultValues(this, R.xml.preferences, false);
 	    
-<<<<<<< HEAD
         // Check whether the activity is using the layout version with
         // the fragment_container FrameLayout. If so, we must add the first fragment
         if (findViewById(R.id.fragment_container) != null) {
@@ -131,16 +95,6 @@
                     .add(R.id.fragment_container, bufferlistFragment).commit();
         }
 		//Log.d(TAG, "onCreate() bflf" + bufferlistFragment);
-=======
-	    bufferlist = (ListView) this.findViewById(R.id.bufferlist_list);
-		bufferlist.setOnItemClickListener(this);
-		// See also code in the onDisconnect handler(its a copy/paste)
-		String[] message = {"Press Menu->Connect to get started"};
-		bufferlist.setAdapter(new ArrayAdapter<String>(WeechatActivity.this, R.layout.tips_list_item, message));
-        
-		// Start the service(if necessary)
-	    startService(new Intent(this, RelayService.class));
->>>>>>> 921ad5ec
 	}
 	
 	@Override
@@ -166,45 +120,6 @@
 		}
 	}
 
-<<<<<<< HEAD
-	@Override
-	// Build the options menu
-	public boolean onPrepareOptionsMenu(Menu menu) {
-		menu.clear();
-		if (getRsb() != null && getRsb().isConnected())
-			menu.add("Disconnect");
-		else
-			menu.add("Connect");
-		menu.add("Preferences");
-		menu.add("About");
-		menu.add("Quit");
-		return super.onPrepareOptionsMenu(menu);
-	}
-	@Override
-	// Handle the options when the user presses the Menu key
-	public boolean onOptionsItemSelected(MenuItem item) {
-		String s = (String) item.getTitle();
-		if (s.equals("Quit")) {
-			if (getRsb() != null)getRsb().shutdown();
-			unbindService(mConnection);
-			mBound = false;
-			stopService(new Intent(this, RelayService.class));
-			finish();
-		} else if (s.equals("Disconnect")) {
-			if (getRsb() != null)getRsb().shutdown();
-		} else if (s.equals("Connect")) {
-			if (getRsb() != null)getRsb().connect();
-		} else if (s.equals("About")) {
-			Intent i = new Intent(this, WeechatAboutActivity.class);
-			startActivity(i);
-		} else if (s.equals("Preferences")) {
-			Intent i = new Intent(this, WeechatPreferencesActivity.class);
-			startActivity(i);
-		}
-		return true;
-	}
-=======
->>>>>>> 921ad5ec
 
 	
 	ServiceConnection mConnection = new ServiceConnection() {
@@ -240,12 +155,15 @@
                 getSupportFragmentManager().findFragmentById(R.id.bufferlist_fragment);
 		if (rsb != null && rsb.isConnected()) {
 			// Create and update the buffer list when we connect to the service
-<<<<<<< HEAD
 			runOnUiThread(new Runnable() {
 				@Override
 				public void run() {
 					BufferListAdapter m_adapter = new BufferListAdapter(WeechatActivity.this, getRsb());
-   					Log.d(TAG, "onConnect m_adapter:" + m_adapter);
+
+                    /*// Create and update the hotlist
+                    hotlistListAdapter = new HotlistListAdapter(WeechatActivity.this, rsb);*/
+
+                    Log.d(TAG, "onConnect m_adapter:" + m_adapter);
    					Log.d(TAG, "onConnect bfl:" + bfl);
 					//bfl.getListAdapter().onBuffersChanged();
    					// In porttrait mode FIXME this should probably live somewhere else
@@ -258,26 +176,6 @@
 					m_adapter.onBuffersChanged();
 				}
 			});
-=======
-			m_adapter = new BufferListAdapter(WeechatActivity.this, rsb);
-            // Create and update the hotlist
-            hotlistListAdapter = new HotlistListAdapter(WeechatActivity.this, rsb);
-
-            this.runOnUiThread(new Runnable() {
-                @Override
-                public void run() {
-                    bufferlist.setAdapter(m_adapter);
-                    m_adapter.onBuffersChanged();
-
-                    /*hotlistManager = rsb.getHotlistManager();
-                    hotlistManager.onChanged(WeechatActivity.this);*/
-
-
-
-                }
-            });
-
->>>>>>> 921ad5ec
 		}
 	}
 
@@ -358,11 +256,6 @@
 	@Override
 	public void onDisconnect() {
 		// Create and update the buffer list when we connect to the service
-<<<<<<< HEAD
-=======
-		m_adapter = null;
-		hotlistListAdapter = null;
->>>>>>> 921ad5ec
 		this.runOnUiThread(new Runnable() {
 			@Override
 			public void run() {
@@ -380,59 +273,6 @@
 		Log.d("WeechatActivity", "onError:" + arg0);
 		
 	}
-<<<<<<< HEAD
-    public RelayServiceBinder getRServiceB() {
-    	return getRsb();
-    }
-
-    public void onBufferSelected(int position, Buffer buffer) {        
-    	// The user selected the buffer from the BufferlistFragment
-		Log.d(TAG, "onBufferSelected() position:" + position + " buffer:" + buffer );
-		
-        // Capture the buffer fragment from the activity layout
-        BufferFragment bufferFrag = (BufferFragment)
-                getSupportFragmentManager().findFragmentById(R.id.buffer_fragment);
-
-
-        if (bufferFrag != null) {
-            // If buffer frag is available, we're in two-pane layout...
-
-            // Call a method in the BufferFragment to update its content
-            bufferFrag.updateBufferView(position, buffer.getFullName());
-        } else {
-            // If the frag is not available, we're in the one-pane layout and must swap frags...
-
-            // Create fragment and give it an argument for the selected article
-            BufferFragment newFragment = new BufferFragment();
-            Bundle args = new Bundle();
-            args.putInt(BufferFragment.ARG_POSITION, position);
-            args.putString("buffer", buffer.getFullName());
-            newFragment.setArguments(args);
-            FragmentTransaction transaction = getSupportFragmentManager().beginTransaction();
-
-            // Replace whatever is in the fragment_container view with this fragment,
-            // and add the transaction to the back stack so the user can navigate back
-            transaction.replace(R.id.fragment_container, newFragment);
-            transaction.addToBackStack(null);
-
-            // Commit the transaction
-            transaction.commit();
-        }
-    }
-
-    /**
-     * getter for the service binder, used by the BufferFragment
-     * @return rsb
-     */
-	public RelayServiceBinder getRsb() {
-		return rsb;
-	}
-	public void setRsb(RelayServiceBinder rsb) {
-		this.rsb = rsb;
-	}
-
-
-=======
 
     protected class SocketToggleConnection extends AsyncTask<Void, Void, Boolean> {
 
@@ -451,5 +291,4 @@
             supportInvalidateOptionsMenu();
         }
     }
->>>>>>> 921ad5ec
 }