--- conflicted
+++ resolved
@@ -18,10 +18,6 @@
 import java.util.Arrays;
 import java.util.Vector;
 
-<<<<<<< HEAD
-import android.app.Activity;
-=======
->>>>>>> d6a8e5d3
 import android.content.ComponentName;
 import android.content.Context;
 import android.content.Intent;
@@ -76,9 +72,7 @@
 	/** Called when the activity is first created. */
 	@Override
 	public void onCreate(Bundle savedInstanceState) {
-
 	    super.onCreate(savedInstanceState);
-
 	    setContentView(R.layout.chatview_main);
 
 	    Bundle extras = getIntent().getExtras();
