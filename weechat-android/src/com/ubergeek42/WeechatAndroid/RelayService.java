--- conflicted
+++ resolved
@@ -1,4 +1,3 @@
-<<<<<<< HEAD
 /*******************************************************************************
  * Copyright 2012 Keith Johnson
  * 
@@ -34,6 +33,7 @@
 import com.ubergeek42.weechat.relay.RelayConnectionHandler;
 import com.ubergeek42.weechat.relay.RelayMessageHandler;
 import com.ubergeek42.weechat.relay.messagehandler.BufferManager;
+import com.ubergeek42.weechat.relay.messagehandler.HotlistManager;
 import com.ubergeek42.weechat.relay.messagehandler.LineHandler;
 import com.ubergeek42.weechat.relay.messagehandler.NicklistHandler;
 import com.ubergeek42.weechat.relay.messagehandler.UpgradeHandler;
@@ -60,6 +60,7 @@
 	RelayMessageHandler msgHandler;
 	NicklistHandler nickHandler;
 	HotlistHandler hotlistHandler;
+	HotlistManager hotlistManager;
 	RelayConnectionHandler connectionHandler;
 	private SharedPreferences prefs;
 	private boolean shutdown;
@@ -141,7 +142,7 @@
 		bufferManager = new BufferManager();
 		msgHandler = new LineHandler(bufferManager);
 		nickHandler = new NicklistHandler(bufferManager);
-		hotlistHandler = new HotlistHandler(bufferManager);
+		hotlistHandler = new HotlistHandler(bufferManager, hotlistManager);
 		
 		hotlistHandler.registerHighlightHandler(this);
 		
@@ -247,8 +248,13 @@
 		relayConnection.addHandler("nicklist", nickHandler);
 		relayConnection.addHandler("_nicklist", nickHandler);
 
+		// Handle getting infolist hotlist for initial hotlist sync
+		relayConnection.addHandler("initialinfolist", hotlistManager);
+
 		// Get a list of buffers current open, along with some information about them
 		relayConnection.sendMsg("(listbuffers) hdata buffer:gui_buffers(*) number,full_name,short_name,type,title,nicklist,local_variables");
+		// Get the current hotlist
+		relayConnection.sendMsg("initialinfolist", "infolist", "hotlist");
 
 		// Subscribe to any future changes
 		relayConnection.sendMsg("sync");
@@ -343,354 +349,4 @@
 		});
 		upgrading.start();
 	}	
-}
-=======
-/*******************************************************************************
- * Copyright 2012 Keith Johnson
- * 
- * Licensed under the Apache License, Version 2.0 (the "License");
- * you may not use this file except in compliance with the License.
- * You may obtain a copy of the License at
- * 
- *   http://www.apache.org/licenses/LICENSE-2.0
- * 
- * Unless required by applicable law or agreed to in writing, software
- * distributed under the License is distributed on an "AS IS" BASIS,
- * WITHOUT WARRANTIES OR CONDITIONS OF ANY KIND, either express or implied.
- * See the License for the specific language governing permissions and
- * limitations under the License.
- ******************************************************************************/
-package com.ubergeek42.WeechatAndroid;
-
-import android.app.Notification;
-import android.app.NotificationManager;
-import android.app.PendingIntent;
-import android.app.Service;
-import android.content.Intent;
-import android.content.SharedPreferences;
-import android.content.SharedPreferences.OnSharedPreferenceChangeListener;
-import android.os.IBinder;
-import android.os.SystemClock;
-import android.preference.PreferenceManager;
-
-import com.ubergeek42.WeechatAndroid.notifications.HotlistHandler;
-import com.ubergeek42.WeechatAndroid.notifications.HotlistObserver;
-import com.ubergeek42.weechat.relay.RelayConnection;
-import com.ubergeek42.weechat.relay.RelayConnection.ConnectionType;
-import com.ubergeek42.weechat.relay.RelayConnectionHandler;
-import com.ubergeek42.weechat.relay.RelayMessageHandler;
-import com.ubergeek42.weechat.relay.messagehandler.BufferManager;
-import com.ubergeek42.weechat.relay.messagehandler.HotlistManager;
-import com.ubergeek42.weechat.relay.messagehandler.LineHandler;
-import com.ubergeek42.weechat.relay.messagehandler.NicklistHandler;
-import com.ubergeek42.weechat.relay.messagehandler.UpgradeHandler;
-import com.ubergeek42.weechat.relay.messagehandler.UpgradeObserver;
-
-public class RelayService extends Service implements RelayConnectionHandler, OnSharedPreferenceChangeListener, HotlistObserver, UpgradeObserver {
-
-	private static final int NOTIFICATION_ID = 42;
-	private NotificationManager notificationManger;
-	
-	
-	String host;
-	String port;
-	String pass;
-	
-	boolean useStunnel = false;
-	String stunnelCert;
-	String stunnelPass;
-
-	RelayConnection relayConnection;
-	BufferManager bufferManager;
-	RelayMessageHandler msgHandler;
-	NicklistHandler nickHandler;
-	HotlistHandler hotlistHandler;
-	HotlistManager hotlistManager;
-	RelayConnectionHandler connectionHandler;
-	private SharedPreferences prefs;
-	private boolean shutdown;
-	private boolean disconnected;
-	private Thread reconnector = null;
-	private Thread upgrading;
-	
-	@Override
-	public IBinder onBind(Intent arg0) {
-		return new RelayServiceBinder(this);
-	}
-
-	@Override
-	public void onCreate() {
-		super.onCreate();
-		
-		prefs = PreferenceManager.getDefaultSharedPreferences(getBaseContext());
-		prefs.registerOnSharedPreferenceChangeListener(this);
-
-		notificationManger = (NotificationManager)getSystemService(NOTIFICATION_SERVICE);
-		showNotification(null, "Tap to connect");
-
-		disconnected = false;
-		
-		if (prefs.getBoolean("autoconnect", false)) {
-			connect();
-		}
-	}
-
-	@Override
-	public void onDestroy() {
-		notificationManger.cancel(NOTIFICATION_ID);
-		super.onDestroy();
-		
-		// TODO: decide whether killing the process is necessary...
-		android.os.Process.killProcess(android.os.Process.myPid());
-	}
-
-	@Override
-	public int onStartCommand(Intent intent, int flags, int startId) {
-		if (intent != null) {
-			// Autoconnect if possible
-			//if (prefs.getBoolean("autoconnect", false)) {
-			//	connect();
-			//}
-		}
-		return super.onStartCommand(intent, flags, startId);
-	}
-	
-	public void connect() {
-		// Load the preferences
-		host = prefs.getString("host", null);
-		pass = prefs.getString("password", "password");
-		port = prefs.getString("port", "8001");
-		
-		stunnelCert = prefs.getString("stunnel_cert", "");
-		stunnelPass = prefs.getString("stunnel_pass", "");
-		if (!stunnelCert.equals(""))useStunnel = true;
-					
-		// If no host defined, signal them to edit their preferences
-		if (host == null) {
-			Notification notification = new Notification(R.drawable.ic_launcher, "Click to edit your preferences and connect", System.currentTimeMillis());
-			Intent i = new Intent(this, WeechatPreferencesActivity.class);
-			PendingIntent contentIntent = PendingIntent.getActivity(this, 0, i, PendingIntent.FLAG_UPDATE_CURRENT);
-			
-			notification.setLatestEventInfo(this, getString(R.string.app_version), "Update settings", contentIntent);
-			notification.flags |= Notification.FLAG_ONGOING_EVENT | Notification.FLAG_NO_CLEAR;
-			notificationManger.notify(NOTIFICATION_ID, notification);
-			return;
-		}
-		
-		// Only connect if we aren't already connected
-		if ((relayConnection != null) && (relayConnection.isConnected())) {
-			return;
-		}
-		
-		shutdown = false;
-		
-		bufferManager = new BufferManager();
-		hotlistManager = new HotlistManager();
-	    hotlistManager.setBufferManager(bufferManager);
-		msgHandler = new LineHandler(bufferManager);
-		nickHandler = new NicklistHandler(bufferManager);
-		hotlistHandler = new HotlistHandler(bufferManager, hotlistManager);
-		
-		hotlistHandler.registerHighlightHandler(this);
-		
-		relayConnection = new RelayConnection(host, port, pass);
-		if (useStunnel) {
-			relayConnection.setStunnelCert(stunnelCert);
-			relayConnection.setStunnelKey(stunnelPass);
-			relayConnection.setConnectionType(ConnectionType.STUNNEL);
-		}
-		relayConnection.setConnectionHandler(this);
-		relayConnection.connect();
-	}
-	
-	void resetNotification() {
-		showNotification(null, "Connected to " + relayConnection.getServer());
-	}
-	
-	private void showNotification(String tickerText, String content) {
-		Notification notification = new Notification(R.drawable.ic_launcher, tickerText, System.currentTimeMillis());
-		PendingIntent contentIntent = PendingIntent.getActivity(this, 0, new Intent(this, WeechatActivity.class), 0);
-		notification.setLatestEventInfo(this, getString(R.string.app_version), content, contentIntent);
-		notification.flags |= Notification.FLAG_ONGOING_EVENT | Notification.FLAG_NO_CLEAR;
-		notificationManger.notify(NOTIFICATION_ID, notification);
-	}
-
-	// Spawn a thread that attempts to reconnect us.
-	private void reconnect() {
-		// stop if we are already trying to reconnect
-		if (reconnector !=null && reconnector.isAlive())
-			return;
-		reconnector = new Thread(new Runnable(){
-			long delays[] = new long[]{0, 5, 15, 30, 60, 120, 300, 600, 900}; 
-			int numReconnects = 0;//how many times we've tried this...
-			@Override
-			public void run() {
-				for (;;) {
-					long currentDelay = 0;
-					if (numReconnects>=delays.length) {
-						currentDelay = delays[delays.length-1];
-					} else {
-						currentDelay = delays[numReconnects];
-					}
-					if (currentDelay>0)
-						showNotification("Reconnecting","Will reconnect in "+currentDelay+" seconds...");
-					// Sleep for a bit
-					SystemClock.sleep(currentDelay*1000);
-
-					// See if we are connected, if so we can stop trying to reconnect
-					if (relayConnection!=null && relayConnection.isConnected()) {
-						return;
-					}
-
-					// Try connecting again
-					connect();
-					numReconnects++;
-				}
-			}
-		});
-		reconnector.start();
-	}
-	
-	
-	@Override
-	public void onConnect() {
-		if (disconnected == true) {
-			showNotification("Reconnected to " + relayConnection.getServer(), "Connected to " + relayConnection.getServer());
-		} else {
-			showNotification("Connected to " + relayConnection.getServer(), "Connected to " + relayConnection.getServer());
-		}
-		disconnected = false;
-		
-		// Handle weechat upgrading
-		UpgradeHandler uh = new UpgradeHandler(this);
-		relayConnection.addHandler("_upgrade", uh);
-		relayConnection.addHandler("_upgrade_ended", uh);
-		
-		// Handle us getting a listing of the buffers
-		relayConnection.addHandler("listbuffers", bufferManager);
-
-		// Handle weechat event messages regarding buffers
-		relayConnection.addHandler("_buffer_opened", bufferManager);
-		relayConnection.addHandler("_buffer_type_changed", bufferManager);
-		relayConnection.addHandler("_buffer_moved", bufferManager);
-		relayConnection.addHandler("_buffer_merged", bufferManager);
-		relayConnection.addHandler("_buffer_unmerged", bufferManager);
-		relayConnection.addHandler("_buffer_renamed", bufferManager);
-		relayConnection.addHandler("_buffer_title_changed", bufferManager);
-		relayConnection.addHandler("_buffer_localvar_added", bufferManager);
-		relayConnection.addHandler("_buffer_localvar_changed", bufferManager);
-		relayConnection.addHandler("_buffer_localvar_removed", bufferManager);
-		relayConnection.addHandler("_buffer_closing", bufferManager);
-
-		// Handle lines being added to buffers
-		relayConnection.addHandler("_buffer_line_added", hotlistHandler);
-		relayConnection.addHandler("_buffer_line_added", msgHandler);
-		relayConnection.addHandler("listlines_reverse", msgHandler);
-
-		// Handle changes to the nicklist for buffers
-		relayConnection.addHandler("nicklist", nickHandler);
-		relayConnection.addHandler("_nicklist", nickHandler);
-
-		// Handle getting infolist hotlist for initial hotlist sync
-		relayConnection.addHandler("initialinfolist", hotlistManager);
-
-		// Get a list of buffers current open, along with some information about them
-		relayConnection.sendMsg("(listbuffers) hdata buffer:gui_buffers(*) number,full_name,short_name,type,title,nicklist,local_variables");
-		// Get the current hotlist
-		relayConnection.sendMsg("initialinfolist", "infolist", "hotlist");
-
-		// Subscribe to any future changes
-		relayConnection.sendMsg("sync");
-		
-		if (connectionHandler != null)
-			connectionHandler.onConnect();
-	}
-	
-	@Override
-	public void onDisconnect() {
-		if(disconnected) return; // Only do the disconnect handler once
-		// :( aww disconnected
-		if (connectionHandler != null)
-			connectionHandler.onDisconnect();
-
-		disconnected = true;
-		
-		// Automatically attempt reconnection if enabled(and if we aren't shutting down)
-		if (!shutdown && prefs.getBoolean("reconnect", true)) {
-			reconnect();
-			showNotification("Reconnecting...","Reconnecting...");
-		} else {
-			showNotification("Disconnected", "Disconnected");
-		}
-	}
-	@Override
-	public void onError(String arg0) {
-		// TODO Auto-generated method stub
-		
-		
-	}
-
-	public void shutdown() {
-		if (relayConnection != null) {
-			shutdown = true;
-			relayConnection.disconnect();
-		}
-		// TODO: possibly call stopself?
-	}
-
-	@Override
-	public void onSharedPreferenceChanged(SharedPreferences sharedPreferences, String key) {
-		// Load/refresh preferences
-		// TODO: tell clients to refresh views
-		//if (key.equals("chatview_color")) {
-		//	sharedPreferences.getBoolean("chatview_color", true);
-		//} else if (key.equals("chatview_timestamp")) {
-		//	sharedPreferences.getBoolean("chatview_timestamp", true);
-		//}
-		if (key.equals("host")) {
-			host = prefs.getString("host", null);
-		}else if (key.equals("password")) {
-			pass = prefs.getString("password", "password");
-		} else if (key.equals("port")) {
-			port = prefs.getString("port", "8001");
-		}
-	}
-
-	@Override
-	public void onHighlight(String bufferName, String message) {
-		// TODO: on intent click, clear the notification
-		Notification notification = new Notification(R.drawable.ic_launcher, message, System.currentTimeMillis());
-		Intent i = new Intent(this, WeechatChatviewActivity.class);
-		i.putExtra("buffer", bufferName);
-		PendingIntent contentIntent = PendingIntent.getActivity(this, 0, i, PendingIntent.FLAG_UPDATE_CURRENT);
-		
-		notification.setLatestEventInfo(this, getString(R.string.app_version), message, contentIntent);
-		notification.flags |= Notification.FLAG_ONGOING_EVENT | Notification.FLAG_NO_CLEAR;
-		
-		// Default notification sound if enabled
-		if (prefs.getBoolean("notification_sounds", false)) {
-			notification.defaults |= Notification.DEFAULT_SOUND;
-		}
-		
-		notificationManger.notify(NOTIFICATION_ID, notification);
-	}
-
-	@Override
-	public void onUpgrade() {
-		// Don't do this twice
-		if (upgrading!=null && upgrading.isAlive()) return;
-		
-		// Basically just reconnect on upgrade
-		upgrading = new Thread(new Runnable() {
-			@Override
-			public void run() {
-				showNotification("Upgrading...", "Weechat is upgrading, please wait for reconnection");
-				shutdown();
-				SystemClock.sleep(5000);
-				connect();	
-			}
-		});
-		upgrading.start();
-	}	
-}
->>>>>>> d6a8e5d3
+}