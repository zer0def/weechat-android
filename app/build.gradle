--- conflicted
+++ resolved
@@ -30,11 +30,7 @@
 
     implementation 'com.github.bumptech.glide:glide:4.11.0'
     kapt 'com.github.bumptech.glide:compiler:4.11.0'
-<<<<<<< HEAD
     implementation 'com.squareup.okhttp3:okhttp:4.8.1'
-=======
-    implementation 'com.squareup.okhttp3:okhttp:4.7.2'
->>>>>>> db68bf53
 
     def room_version = "2.2.5"
     implementation "androidx.room:room-runtime:$room_version"
