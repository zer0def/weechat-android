<?xml version="1.0" encoding="utf-8"?>
<resources>

    <!-- internally used names -->
    <string name="app_name" translatable="false">Weechat-Android</string>
    <string name="package_name" translatable="false">com.ubergeek42.WeechatAndroid</string>
    <string name="notification_channel_connection_status">Connection Status</string>
    <string name="notification_channel_hotlist">Hotlist</string>
    <string name="notification_channel_hotlist_async">Hotlist (async)</string>

    <!-- widget and button contentDescription-s -->
    <string name="sendkey">Send</string>
    <string name="menu_preferences">Settings</string>
    <string name="menu_close">Close</string>
    <string name="menu_filter_lines">Filter lines</string>
    <string name="menu_dark_theme">Dark theme</string>
    <string name="connect">Connect</string>
    <string name="disconnect">Disconnect</string>
    <string name="stop_connecting">Stop connecting</string>
    <string name="menu_hotlist">Hotlist</string>
    <string name="menu_nicklist">Users</string>
    <string name="tabkey">Tab</string>
    <string name="open_drawer">Open drawer</string>
    <string name="close_drawer">Close drawer</string>
    <string name="more_button">Fetch more lines</string>
    <string name="more_button_fetching">Fetching lines…</string>
    <string name="nick_list_title" translatable="false">%1$s (%2$s)</string>
    <plurals name="nick_list_count">
        <item quantity="one">%1$d user</item>
        <item quantity="other">%1$d users</item>
    </plurals>
    <string name="dialog_copy_title">Copy</string>
    <string name="dialog_paste_title">Paste</string>
    <string name="linkify_error_no_activity">Activity not found for intent %s</string>

    <!--  the text shown in the buffer list filter edit text as a placeholder -->
    <string name="filter_bufferlist_placeholder"><i>filter</i></string>

    <!-- Some of the notifications the application displays during certain events -->
    <plurals name="hot_messages">
        <item quantity="one">New message in %s</item>
        <item quantity="other">%d new messages in %s</item>
    </plurals>

    <!-- plurals -->
    <string name="hot_messages_missing_1">(message not fetched)</string>
    <plurals name="hot_messages_missing">
        <item quantity="one">(message not fetched)</item>
        <item quantity="other">(%d messages not fetched)</item>
    </plurals>

    <plurals name="hot_messages_missing_user">
        <item quantity="one">(user unknown)</item>
        <item quantity="other">(users unknown)</item>
    </plurals>

    <!-- “Me” in the “Me: my message” part of NotificationCompat.MessagingStyle -->
    <string name="me">Me</string>

    <plurals name="messages">
        <item quantity="one">%d message</item>
        <item quantity="other">%d messages</item>
    </plurals>

    <plurals name="in_buffers">
        <item quantity="one">&#160;in %d buffer</item>
        <item quantity="other">&#160;in %d buffers</item>
    </plurals>

    <string name="reply_label">Reply</string>

    <string name="notification_connected_to">Connected to %s</string>

    <string name="notification_connecting_details_now">Connecting now…</string>
    <string name="notification_connecting_details">Will connect in %d seconds…</string>

    <string name="notification_waiting_network">Waiting for network</string>

    <!-- toasts -->
    <string name="autoscroll_no_line">Buffer lost some hot messages because of new lines</string>
    <string name="no_hot_buffers">There are no hot buffers for now</string>
    <string name="not_connected">Not connected</string>
    <string name="error">Error: %s</string>

    <!-- hints -->
    <string name="hint_show_hot_message">Show hot message</string>

    <!-- network errors -->
    <string name="relay_error_server_closed">Server unexpectedly closed connection while connecting. Wrong password or connection type?</string>
    <string name="relay_error_resolve">Could not resolve address %s</string>

    <!-- ##################################### preferences ##################################### -->

    <!-- validation errors -->
    <string name="pref_error_relay_host_not_set">Relay host is not set</string>
    <string name="pref_error_relay_password_not_set">Relay password is not set</string>
    <string name="pref_error_ssh_host_not_set">SSH host is not set</string>
    <string name="pref_error_no_ssh_key_file">SSH private key is not set</string>
    <string name="pref_error_no_ssh_password">SSH password is not set</string>
    <string name="pref_error_no_ssh_known_hosts">SSH known hosts are not set</string>

    <string name="pref_connection_group">Connection</string>

    <!-- connection type -->
    <string name="pref_connection_type">Connection type</string>
    <string-array name="pref_connection_type_names">
        <item>Plain connection</item>
        <item>WeeChat SSL</item>
        <item>SSH tunnel</item>
        <item>WebSocket</item>
        <item>WebSocket (SSL)</item>
    </string-array>

    <string name="pref_ssl_group">SSL settings</string>
    <string name="pref_clear_certs">Clear certificates</string>
    <string name="pref_clear_certs_confirmation">Clear certificates?</string>
    <string name="pref_clear_certs_summary">{0,choice,0#No trusted certificate|1#1 trusted certificate|1&lt;{0} trusted certificates}</string>
    <string name="pref_clear_certs_positive">Clear</string>
    <string name="pref_clear_certs_negative">Cancel</string>
    <string name="pref_clear_certs_success">Certificates cleared</string>
    <string name="pref_clear_certs_failure">Could not clear certificates</string>

    <string name="pref_ssl_client_certificate">Client certificate</string>
    <string name="pref_ssl_client_certificate_summary">PKCS #12 file containing private key and client certificate</string>


    <string name="pref_ws_path">WebSocket path</string>

    <string name="pref_ssh_group">SSH tunnel settings</string>
    <string name="pref_ssh_host">SSH host</string>
    <string name="pref_ssh_user">SSH username</string>
    <string name="pref_ssh_port">SSH port</string>

    <string-array name="pref_ssh_authentication_method_names">
        <item>Password</item>
        <item>Key</item>
    </string-array>

    <string name="pref_ssh_password">SSH password</string>
    <string name="pref_ssh_keyfile">Private key</string>
    <string name="pref_ssh_keyfile_summary">Ed25519, ECDSA, RSA or DSA key</string>
    <string name="pref_ssh_known_hosts">Known hosts</string>
    <string name="pref_ssh_known_hosts_summary">Output of $ ssh-keyscan host</string>

    <!-- file -->

    <string name="pref_file_imported">File imported. You can delete it now.</string>
    <string name="pref_file_error">Error: %s</string>
    <string name="pref_file_clear_button">Clear</string>
    <string name="pref_file_cleared">Cleared</string>
    <string name="pref_file_empty_clipboard">Clipboard is empty</string>
    <string name="pref_file_choose_button">Choose file</string>
    <string name="pref_file_paste_button">Paste</string>
    <string name="pref_file_pasted">Pasted from clipboard</string>
    <string name="pref_file_summary" translatable="false">%1$s (%2$s)</string>
    <string name="pref_file_set">set</string>
    <string name="pref_file_not_set">not set</string>

    <!-- relay type -->

    <string name="pref_relay_group">Relay</string>
    <string name="pref_relay_host">Relay host</string>
    <string name="pref_relay_port">Relay port</string>
    <string name="pref_relay_password">Relay password</string>

    <!-- misc -->

    <string name="pref_misc_group">Miscellaneous</string>
    <string name="pref_line_increment">Number of lines to load</string>
    <string name="pref_line_increment_summary">The number of lines to be loaded when opening a buffer or pressing the “Load more lines” button. Note that due to filtering the number of lines actually shown might be less than the number of loaded lines. Also note that due to WeeChat’s limitations the app has to re-fetch all lines every times it requests more lines. (%s)</string>
    <string name="pref_reconnect">Reconnect on connection loss</string>
    <string name="pref_boot_connect">Connect on system boot</string>
    <string name="pref_notification_ticker">Notifications ticker</string>
    <string name="pref_notification_ticker_summary">Display connection changes as ticker (does not work on Lollipop)</string>
    <string name="pref_optimize_traffic">Only sync open buffers</string>
    <string name="pref_optimize_traffic_summary">Can significantly reduce traffic and battery usage, but hotlist updates will only happen once 5 minutes. Requires WeeChat 1.1 or newer. Takes effect after re-connection.</string>
    <string name="pref_hotlist_sync">Sync buffer read status</string>
    <string name="pref_hotlist_sync_summary">Mark buffers as read in WeeChat when you read them in this app. Requires WeeChat 1.0 or newer.</string>

    <string name="pref_ping_group">Ping settings</string>
    <string name="pref_ping_enabled">Enable ping</string>
    <string name="pref_ping_idle">Idle time</string>
    <string name="pref_ping_timeout">Ping timeout</string>
    <string name="pref_ping_enabled_summary">Periodically check that the relay connection is still alive when idle</string>
    <string name="pref_ping_idle_summary">Number of seconds to wait before sending a ping when the connection is idle (%s)</string>
    <string name="pref_ping_timeout_summary">Number of seconds to wait before closing an unresponsive connection (%s)</string>

    <!-- buffer list -->

    <string name="pref_bufferlist_group">Buffer list</string>
    <string name="pref_sort_buffers">Sort buffer list</string>
    <string name="pref_sort_buffers_summary">Sort by number of highlights/private messages/unread messages</string>
    <string name="pref_hide_server_buffers">Hide non-conversation buffers</string>
    <string name="pref_hide_server_buffers_summary">E.g. server buffers and plugin buffers</string>
    <string name="pref_hide_hidden_buffers">Hide hidden buffers</string>
    <string name="pref_hide_hidden_buffers_summary">Hide buffers hidden with /buffer hide</string>
    <string name="pref_show_buffer_filter">Show buffer filter</string>
    <string name="pref_show_buffer_filter_summary">Filter matches full buffer names and reveals matching hidden buffers</string>
    <string name="pref_use_gesture_exclusion_zone">System gesture exclusion zone</string>
    <string name="pref_use_gesture_exclusion_zone_summary">On Android Q, the left side of the screen is reserved for the back gesture. Enable this to have a small area in the bottom of the screen where you can open the buffer list normally.</string>

    <!-- look & feel -->

    <string name="pref_lookfeel_group">Look &amp; feel</string>
    <string name="pref_text_size">Text size</string>
    <string name="pref_auto_hide_actionbar">Hide action bar</string>
    <string name="pref_auto_hide_actionbar_summary">Hide the top action bar when the keyboard is open or when scrolling up</string>
    <string name="pref_chatview_filters">Filter messages</string>
    <string name="pref_chatview_filters_summary">Hide messages filtered by WeeChat (e.g. irc_smart_filter)</string>
    <string name="pref_prefix_align">Prefix alignment</string>
    <string-array name="pref_prefix_align_names">
        <item>Left aligned</item>
        <item>Right aligned</item>
        <item>Timestamp aligned</item>
        <item>No alignment</item>
    </string-array>
    <string name="pref_max_width">Maximum width of prefix</string>
    <string name="pref_max_width_summary">In terms of letters; longer nicknames will be cut (%s)</string>
    <string name="pref_enclose_nick">Enclose nicknames</string>
    <string name="pref_enclose_nick_summary">Enclose the nicknames in &lt;&#xA0;and&#xA0;&gt;</string>
    <string name="pref_timestamp_format">Timestamp format</string>
    <string name="pref_timestamp_format_summary">%s (default: HH:mm:ss)</string>
    <string name="pref_dim_down">Dim down non-human lines</string>
    <string name="pref_dim_down_summary">Display joins/quits in a faint color, as set in the color scheme</string>

    <string name="pref_font">Buffer font</string>

    <!-- theme (color scheme) -->
    <string name="pref_theme">Theme</string>
    <string-array name="pref_theme_names">
        <item>@string/pref_theme_system</item>
        <item>Dark</item>
        <item>Light</item>
    </string-array>
    <string name="pref_theme_system">Set by battery saver</string>

    <string name="pref_theme_switch">Theme switch</string>
    <string name="pref_theme_switch_summary">Show theme switch in the menu</string>

    <string name="pref_color_scheme_day">Light color scheme</string>
    <string name="pref_color_scheme_night">Dark color scheme</string>

    <string name="pref_theme_loading_error">Error loading color scheme %s</string>
    <string name="pref_theme_help"><![CDATA[You can create custom color schemes for this
                application. Use arbitrary colors for UI elements, customize highlight and
                read marker color, change the WeeChat color palette! <a
                href="https://github.com/ubergeek42/weechat-android/wiki/Custom-Color-Schemes">Learn
                more</a><br><br>Put your custom color scheme in any of these folders:%1$s]]></string>
    <string name="pref_theme_not_set">Not set</string>

    <!-- font -->
    <string name="pref_font_summary">Non-monospace fonts will not work well with alignment. Search path:%1$s\n\nCurrent font:\n\u0020\u0020\u0020\u0020%2$s</string>
    <string name="pref_font_default">Default</string>

    <!-- buttons -->

    <string name="pref_button_group">Buttons</string>
    <string name="pref_tabbtn_show">Show tab button</string>
    <string name="pref_sendbtn_show">Show send button</string>
    <string name="pref_volumebtn_size">Volume buttons change text size</string>
    <string name="pref_volumebtn_size_summary">If set, volume buttons will change text size instead of volume</string>

    <!-- notifications -->

    <string name="pref_notif_group">Notifications</string>
    <string name="pref_notification_enable">Enable notifications</string>
    <string name="pref_notification_enable_summary">Notify about hot messages such as private messages or highlights</string>
    <string name="pref_notification_sound">Notification sound</string>
    <string name="pref_notification_vibrate">Vibration</string>
    <string name="pref_notification_light">Notification light</string>

    <!-- ringtone -->

    <string name="pref_ringtone_none">None</string>
    <string name="pref_ringtone_unknown">Unknown</string>

    <!-- media preview -->

    <string name="pref_media_preview_group">Media preview</string>
    <string name="pref_media_preview_enabled_for_network">Enabled</string>
    <string name="pref_media_preview_enabled_for_location">Context</string>
    <string name="pref_media_preview_enabled_for_location_summary">Enabled for %s</string>
    <string name="pref_media_preview_enabled_for_location_summary_empty">Disabled everywhere</string>

    <string-array name="pref_media_preview_enabled_for_network_names">
        <item>Never</item>
        <item>On Wi-Fi only</item>
        <item>On unmetered networks only</item>
        <item>Always</item>
    </string-array>

    <string-array name="pref_media_preview_enabled_for_location_names">
        <item>Chat</item>
        <item>Paste dialog</item>
        <item>Notifications</item>
    </string-array>

    <string name="pref_media_preview_secure_request">Insecure requests</string>
    <string-array name="pref_media_preview_secure_request_names">
        <item>Allow</item>
        <item>Rewrite as HTTPS</item>
        <item>Disallow</item>
    </string-array>

    <string name="pref_media_preview_strategies">Strategies</string>

    <string name="pref_media_preview_help"><![CDATA[Enabling media preview for notifications can
            result in duplicate lines being shown on some earlier platforms. Also note that you may
            need to clear the caches for the settings to apply to already existing data.<br /><br /><b>⚠
            Warning:</b> the app is accessing the web directly. A malicious person could craft a
            website to learn your IP address and other data. To prevent the app from accessing
            websites you don’t know, remove the strategy for the wildcard host “*” or set it to “none”.
            <a href="https://github.com/ubergeek42/weechat-android/wiki/Media-preview">Learn more</a>]]></string>

    <string name="strategypreference_error">Error</string>
    <string name="strategypreference_summary">Defines the ways images are fetched from individual
            websites, and some filters.\n\n%1$s; %2$s;\n\n%3$s</string>
    <string name="strategypreference_message_filter_set">Message filter set</string>
    <string name="strategypreference_message_filter_not_set">Message filter not set</string>
    <string name="strategypreference_line_filters_not_set">line filters not set</string>
    <string name="strategypreference_strategies_not_loaded">No strategies loaded</string>
    <string name="strategypreference_strategies_list">Strategies: %s</string>
    <plurals name="strategypreference_line_filters_set">
        <item quantity="one">%d line filter set</item>
        <item quantity="other">%d line filters set</item>
    </plurals>

    <string name="pref_media_preview_advanced_group">Advanced</string>
    <string name="pref_media_preview_maximum_body_size">Download size limit</string>
    <string name="pref_media_preview_maximum_body_size_summary">%s MB</string>
    <string name="pref_image_disk_cache_size">Disk cache</string>
    <string name="pref_image_disk_cache_size_summary">%s MB; takes effect on restart</string>
    <string name="pref_media_preview_success_cooldown">Success cooldown</string>
    <string name="pref_media_preview_success_cooldown_summary">%s hours. The app will
                consider successfully fetched image available, either from cache or the web, for
                the specified amount of time.</string>
    <string name="pref_media_preview_thumbnail_width">Thumbnail width</string>
    <string name="pref_media_preview_thumbnail_min_height">Minimum thumbnail height</string>
    <string name="pref_media_preview_thumbnail_max_height">Maximum thumbnail height</string>

    <!-- about -->

    <string name="about">About</string>
    <string name="build_id">build ID %s</string>
    <string name="version_string" translatable="false">Weechat-Android %s</string>
    <string name="created_by">created by ubergeek42</string>
    <string name="unknown_version_id">Unknown version ID</string>
    <string name="libraries">
            \nThis project uses the following libraries:
            \n
            \n&#160;&#160;&#160;&#160;•&#160;<a href="https://github.com/noveogroup/android-logger">Android Logger by Noveo Group</a>
            \n&#160;&#160;&#160;&#160;•&#160;<a href="https://www.eclipse.org/aspectj/">AspectJ by Eclipse Foundation</a>
            \n&#160;&#160;&#160;&#160;•&#160;<a href="https://www.bouncycastle.org/">Bouncy Castle</a>
            \n&#160;&#160;&#160;&#160;•&#160;<a href="https://github.com/greenrobot/EventBus">EventBus by greenrobot</a>
            \n&#160;&#160;&#160;&#160;•&#160;<a href="https://bumptech.github.io/glide/">Glide by Bump Technologies</a>
            \n&#160;&#160;&#160;&#160;•&#160;<a href="https://github.com/JakeWharton/hugo">Hugo by Jake Wharton</a>
            \n&#160;&#160;&#160;&#160;•&#160;<a href="https://github.com/TooTallNate/Java-WebSocket">Java-WebSocket by Nathan Rajlich</a>
            \n&#160;&#160;&#160;&#160;•&#160;<a href="https://github.com/dlew/joda-time-android">joda-time-android by Daniel Lew</a>
            \n&#160;&#160;&#160;&#160;•&#160;<a href="http://www.jcraft.com/jsch/">JSch by JCraft</a>
            \n&#160;&#160;&#160;&#160;•&#160;<a href="https://square.github.io/leakcanary/">LeakCanary by Square, Inc</a>
            \n&#160;&#160;&#160;&#160;•&#160;<a href="http://site.mockito.org/">Mockito by Szczepan Faber and friends</a>
            \n&#160;&#160;&#160;&#160;•&#160;<a href="https://github.com/TakahikoKawasaki/nv-websocket-client">nv-websocket-client by Takahiko Kawasaki</a>
            \n&#160;&#160;&#160;&#160;•&#160;<a href="https://square.github.io/okhttp/">OkHttp by Square, Inc</a>
            \n&#160;&#160;&#160;&#160;•&#160;<a href="https://www.slf4j.org/">SLF4J by QOS.ch</a>
            \n&#160;&#160;&#160;&#160;•&#160;<a href="https://bitbucket.org/asomov/snakeyaml">SnakeYAML by Andrey Somov</a>
            \n&#160;&#160;&#160;&#160;•&#160;<a href="https://github.com/connectbot/sshlib">sshlib by ConnectBot</a>
            \n
            \nPlease create an issue on&#160;<a href="https://github.com/ubergeek42/weechat-android/">GitHub</a> if you find a bug or have a feature request.
            \n\n
        </string>

    <!-- strings used in error messages of the preferences activity -->

    <string name="pref_timestamp_invalid">Invalid timestamp format</string>
    <string name="pref_number_invalid">Invalid number</string>
    <string name="pref_hostname_invalid">No spaces allowed in hostnames</string>
    <string name="menu_debug">Debug</string>
    <string name="menu_sync_hotlist">Sync hotlist</string>
    <string name="menu_die">Die</string>
    <string name="menu_save">Save</string>
    <string name="menu_reset_to_default">Default</string>

    <string name="dialog_discard_changes_prompt">Discard changes?</string>
    <string name="dialog_discard_changes_cancel">Cancel</string>
    <string name="dialog_discard_changes_discard">Discard</string>

    <string name="pref_media_preview_strategies_default" translatable="false">
"# don’t look for links in the part
# of the message that matches the
# following regex. this prevents
# the app from showing broken links
# in matrix clients’ quotes, e.g.
# &lt;nick "http://broken.co"> message
#message filter:
#  ^&lt;[^ ]{1,16} \".{1,33}\">\\s

line filters:
# don’t display thumbnails for any
# lines that match the following regex
- regex: '^(?:Title: |[↑^] )'

# don’t display thumbnails
# for any lines from bot
#- nicks: [bot]

# don’t display thumbnails
# for any lines from bot
# that also math the given regex
#- nicks: [bot]
#  regex: ^&lt;\\S+>\\s

strategies:
- name: skip pastebins
  type: none
  hosts:
  - pastebin.com
  - bpa.st
  - dpaste.com
  - termbin.com

- name: skip site banners
  type: none
  hosts:
  - github.com
  - gist.github.com
  - stackoverflow.com
  - '*.stackexchange.com'
  - twitch.tv
  - '*.twitch.tv'

#- name: skip the rest, including redirects
#  type: none
#  hosts: ['*']

- name: try the rest
  type: any
  hosts: ['*']

- name: youtube
  type: image
  hosts: [www.youtube.com, m.youtube.com, youtube.com, youtu.be]
  regex: (?i)^https?://(?:(?:www\\.|m\\.)?youtube\\.com/watch\\?v=|youtu\\.be/)([A-Za-z0-9_-]+)
  small: https://img.youtube.com/vi/$1/mqdefault.jpg
  big: https://img.youtube.com/vi/$1/hqdefault.jpg

- name: i.imgur
  type: image
  hosts: [i.imgur.com]
  regex: (?i)^https?://i\\.imgur\\.com/([A-Za-z0-9]+)
  small: https://i.imgur.com/$1m.jpg
  big: https://i.imgur.com/$1h.jpg

- name: imgur/gallery
  type: any
  hosts: [imgur.com, www.imgur.com]
  regex: (?i)^https?://(?:www\\.)?imgur\\.com/gallery/(.*)
  sub: https://imgur.com/a/$1

- name: 9gag
  type: image
  hosts: [9gag.com, img-9gag-fun.9cache.com]
  regex: (?i)^https?://(?:9gag\\.com/gag|img-9gag-fun\\.9cache\\.com/photo)/([^_]+)
  small: https://images-cdn.9gag.com/photo/$1_700b.jpg
  big: https://images-cdn.9gag.com/photo/$1_700b.jpg

- name: mobile.twitter
  type: any
  hosts: [mobile.twitter.com]
  regex: (?i)^https?://mobile\\.twitter\\.com/(.*)
  sub: https://twitter.com/$1

- name: common
  type: any
  regex: (?i)^https?://(.+)
  sub: https://$1
  hosts:
  - '*.wikipedia.org'
  - gfycat.com
  - imgur.com

- name: reddit
  type: any
  hosts: [v.redd.it, reddit.com, www.reddit.com, old.reddit.com]
  body size: 131072
"</string>

    <!-- Certificate dialog -->

    <string name="certificate_description_unknown_fingerprint">Unknown</string>
    <string name="certificate_description_text"><![CDATA[
        <b>Issued to:</b><br>
        %1$s<br>
        <br>
        <b>Issued by:</b><br>
        %2$s<br>
        <br>
        <b>Validity period:</b><br>
        Issued on: %3$s<br>
        Expires on: %4$s<br>
        <br>
        <b>SHA-256 fingerprint:</b><br>
        %5$s
    ]]></string>

    <string name="dialog_button_accept_selected">Accept selected</string>
    <string name="dialog_button_reject">Reject</string>
    <string name="dialog_button_pin_selected">Pin selected</string>
    <string name="dialog_button_back_to_safety">Back to safety</string>

    <string name="dialog_invalid_hostname_title">Invalid hostname</string>
    <string name="dialog_invalid_hostname_text"><![CDATA[
        You are trying to connect to <strong>%1$s</strong> but the certificate is only valid for
        the following hosts: %2$s
    ]]></string>
    <string name="dialog_invalid_hostname_text_android_p_warning"><![CDATA[
        <br>Note that Android P and beyond does not fall back to Common Name (CN) validation. Subject
        Alternative Name (SAN) must be used instead.
        <a href="https://github.com/ubergeek42/weechat-android/wiki/Using-SSL-with-WeeChat">Learn more</a>
    ]]></string>
    <string name="dialog_invalid_hostname_text_host_line" translatable="false"><![CDATA[
        <br>&nbsp;&nbsp;&nbsp;&nbsp;&nbsp;&nbsp;<strong>%s</strong>
    ]]></string>
    <string name="dialog_invalid_hostname_text_empty_line"><![CDATA[
        <br>&nbsp;&nbsp;&nbsp;&nbsp;&nbsp;&nbsp;<strong>(none)</strong>
    ]]></string>

    <string name="dialog_certificate_expired_title">Certificate expired</string>
    <string name="dialog_certificate_expired_text">This certificate is no longer valid. Please make
        sure that the device date is correct.</string>

    <string name="dialog_certificate_not_yet_valid_title">Certificate not yet valid</string>
    <string name="dialog_certificate_not_yet_valid_text">This certificate will be valid in the
        future. Please make sure that the device date is correct.</string>

    <string name="dialog_untrusted_certificate_title">Untrusted certificate</string>
    <string name="dialog_untrusted_certificate_text">This certificate isn’t trusted by Android, but
        you can still connect. The app will remember the selected certificate and trust it and any
        certificates signed by it.
    </string>

    <string name="dialog_certificate_not_pinned_title">Certificate not pinned</string>
    <string name="dialog_certificate_not_pinned_text">This server is trusted by Android, but a
        setting requires you to confirm that you trust it as well. The app will remember the
        selected certificate and trust it and any certificates signed by it.</string>

    <string name="pref_ssl_require_certificate_pin">Require certificate pins</string>
    <string name="pref_ssl_require_certificate_pin_summary">Prompt to confirm that you trust the server,
        even if the system trusts it</string>

    <string name="edittext_password_hint">password</string>

    <string name="error_client_certificate_not_set">Server is asking for a client certificate but
        none is set. Wanted: %1$s certificate issued by: %2$s</string>
    <string name="error_client_certificate_mismatch">Server is asking for a client certificate but
        the one we have doesn’t fit. Wanted: %1$s certificate issued by: %2$s</string>

    <string name="pref_ssh_authentication_method">Authentication method</string>

    <string name="exceptions_ssh_failed_to_authenticate_with_password">
        Failed to authenticate with password</string>
    <string name="exceptions_ssh_failed_to_authenticate_with_key">
        Failed to authenticate with key</string>
    <string name="exceptions_ssh_hostname_not_present_in_known_hosts">
        Hostname %s is not present in known hosts</string>
    <string name="exceptions_ssh_hostkey_not_verified">Hostname %1$s is known, but could not be
        verified. Chosen algorithm: %2$s; SHA256 host key fingerprint: %3$s</string>

    <string name="pref_ssh_key_stored_inside_security_hardware_yes">
        %s key was stored inside security hardware</string>
    <string name="pref_ssh_key_stored_inside_security_hardware_no">
        %s key was stored inside software key store</string>
    <string name="pref_ssh_key_stored_inside_security_hardware_cant_tell">
        %s key was stored inside key store</string>
    <string name="pref_ssh_key_stored_outside_key_store">
        %1$s key was stored inside the app.\n\nThe key couldn’t be stored in the key store: %2$s</string>
    <string name="pref_ssh_key_forgotten">Key forgotten</string>

    <string name="pref_ssl_certificate_stored_inside_security_hardware_yes">
        Certificate was stored inside security hardware</string>
    <string name="pref_ssl_certificate_stored_inside_security_hardware_no">
        Certificate was stored inside software key store</string>
    <string name="pref_ssl_certificate_stored_inside_security_hardware_cant_tell">
        Certificate was stored inside key store</string>
    <string name="pref_ssl_certificate_forgotten">Certificate forgotten</string>

    <string name="pref_known_hosts_set">Known hosts set</string>
    <string name="pref_known_hosts_cleared">Known hosts cleared</string>
<<<<<<< HEAD
    <string name="pref_uploading_help_summary" tools:ignore="TypographyDashes,Typos"><![CDATA[
        These settings roughly correspond to the following command:
        <br><br>
        <tt>curl -s --user user:pass --header \'Additional: Header\' --form file=@file.ext https://example.com | perl -nle \'/^https://\\S+/; print $1 // $&\'</tt>
        <br><br>
        If the regular expression is set, it is used to find the URL in the response body; either the first capture group is used, or the whole match.]]></string>

    <string-array name="pref_uploading_enabled_names">
        <item>Text only</item>
        <item>Text, images and videos</item>
        <item>Everything</item>
    </string-array>
    <string-array name="pref_uploading_authentication_names">
        <item>None</item>
        <item>Basic</item>
    </string-array>

=======

    <string name="pref_clear_known_hosts_confirmation">Clear known hosts?</string>
    <string name="pref_clear_known_hosts_cancel">Cancel</string>
    <string name="pref_clear_known_hosts_clear">Clear</string>
    <string name="pref_clear_known_hosts_cleared">Known hosts cleared</string>
    <string name="pref_clear_known_hosts_entries_0">No entries</string>
    <plurals name="pref_clear_known_hosts_entries">
        <item quantity="one">%s entry</item>
        <item quantity="other">%s entries</item>
    </plurals>

    <string name="dialog_ssh_server_unknown_title">Unknown server</string>
    <string name="dialog_ssh_server_unknown_text"><![CDATA[
        Server at <b>%1$s</b> has never been encountered.
        <br>
        <br>%2$s key SHA256 fingerprint:
        <br><b>%3$s</b>]]></string>
    <string name="dialog_ssh_server_unknown_button_positive">Accept server key</string>
    <string name="dialog_ssh_server_unknown_button_negative">Reject</string>
    <string name="dialog_ssh_server_unknown_unknown_key_type">Unknown</string>

    <string name="dialog_ssh_server_not_verified_title">Server changed key</string>
    <string name="dialog_ssh_server_not_verified_text"><![CDATA[
        <b>⚠ Warning:</b> it’s possible that someone is trying to hijack this connection!
        <br>
        <br>Server at <b>%1$s</b> is known, but its key doesn’t match the key you previously accepted.
        <br>
        <br>%2$s key SHA256 fingerprint:
        <br><b>%3$s</b>
        <br>
        <br>If you want to continue, please clear known hosts in preferences.]]></string>

    <string name="pref_ssh_clear_known_hosts">Clear known hosts</string>
>>>>>>> db68bf53
</resources><|MERGE_RESOLUTION|>--- conflicted
+++ resolved
@@ -1,5 +1,5 @@
 <?xml version="1.0" encoding="utf-8"?>
-<resources>
+<resources xmlns:tools="http://schemas.android.com/tools">
 
     <!-- internally used names -->
     <string name="app_name" translatable="false">Weechat-Android</string>
@@ -585,25 +585,6 @@
 
     <string name="pref_known_hosts_set">Known hosts set</string>
     <string name="pref_known_hosts_cleared">Known hosts cleared</string>
-<<<<<<< HEAD
-    <string name="pref_uploading_help_summary" tools:ignore="TypographyDashes,Typos"><![CDATA[
-        These settings roughly correspond to the following command:
-        <br><br>
-        <tt>curl -s --user user:pass --header \'Additional: Header\' --form file=@file.ext https://example.com | perl -nle \'/^https://\\S+/; print $1 // $&\'</tt>
-        <br><br>
-        If the regular expression is set, it is used to find the URL in the response body; either the first capture group is used, or the whole match.]]></string>
-
-    <string-array name="pref_uploading_enabled_names">
-        <item>Text only</item>
-        <item>Text, images and videos</item>
-        <item>Everything</item>
-    </string-array>
-    <string-array name="pref_uploading_authentication_names">
-        <item>None</item>
-        <item>Basic</item>
-    </string-array>
-
-=======
 
     <string name="pref_clear_known_hosts_confirmation">Clear known hosts?</string>
     <string name="pref_clear_known_hosts_cancel">Cancel</string>
@@ -637,5 +618,22 @@
         <br>If you want to continue, please clear known hosts in preferences.]]></string>
 
     <string name="pref_ssh_clear_known_hosts">Clear known hosts</string>
->>>>>>> db68bf53
+
+    <string name="pref_uploading_help_summary" tools:ignore="TypographyDashes,Typos"><![CDATA[
+        These settings roughly correspond to the following command:
+        <br><br>
+        <tt>curl -s --user user:pass --header \'Additional: Header\' --form file=@file.ext https://example.com | perl -nle \'/^https://\\S+/; print $1 // $&\'</tt>
+        <br><br>
+        If the regular expression is set, it is used to find the URL in the response body; either the first capture group is used, or the whole match.]]></string>
+
+    <string-array name="pref_uploading_enabled_names">
+        <item>Text only</item>
+        <item>Text, images and videos</item>
+        <item>Everything</item>
+    </string-array>
+    <string-array name="pref_uploading_authentication_names">
+        <item>None</item>
+        <item>Basic</item>
+    </string-array>
+
 </resources>